# -*- coding: utf-8 -*-
#
# Copyright (c) 2018, the cclib development team
#
# This file is part of cclib (http://cclib.github.io) and is distributed under
# the terms of the BSD 3-Clause License.

"""Parser for Molcas output files"""

from __future__ import print_function

import re

import numpy

from cclib.parser import logfileparser
from cclib.parser import utils


class Molcas(logfileparser.Logfile):
    """A Molcas log file."""

    def __init__(self, *args, **kwargs):

        # Call the __init__ method of the superclass
        super(Molcas, self).__init__(logname="Molcas", *args, **kwargs)

    def __str__(self):
        """Return a string representation of the object."""
        return "Molcas log file %s" % (self.filename)

    def __repr__(self):
        """Return a representation of the object."""
        return 'Molcas("%s")' % (self.filename)

    #These are yet to be implemented.
    def normalisesym(self, label):
        """Does Molcas require symmetry label normalization?"""

    def before_parsing(self):
        # Compile the regex for extracting the element symbol from the
        # atom label in the "Molecular structure info" block.
        self.re_atomelement = re.compile('([a-zA-Z]+)\d?')

        # Compile the dashes-and-or-spaces-only regex.
        self.re_dashes_and_spaces = re.compile('^[\s-]+$')

<<<<<<< HEAD
        # Molcas can do multiple calculations in one job, and each one
        # starts from the gateway module. Onle parse the first.
        # TODO: It would be best to parse each calculation as a separate
        # ccData object and return an iterator - something for 2.x
        self.gateway_module_count = 0

    def after_parsing(self):
        pass

=======
>>>>>>> a337bfd8
    def extract(self, inputfile, line):
        """Extract information from the file object inputfile."""

        if "Start Module: gateway" in line:
            self.gateway_module_count += 1

        if self.gateway_module_count > 1:
            return

        # Extract the version number and optionally the Git tag and hash.
        if "version" in line:
            match = re.search(r"\s{2,}version\s(\d*\.\d*)", line)
            if match:
                package_version = match.groups()[0]
                self.metadata["package_version"] = package_version
        # Don't add revision information to the main package version for now.
        if "tag" in line:
            tag = line.split()[-1]
        if "build" in line:
            match = re.search(r"\*\s*build\s(\S*)\s*\*", line)
            if match:
                revision = match.groups()[0]

        ## This section is present when executing &GATEWAY.
        # ++    Molecular structure info:
        #       -------------------------

        #                     ************************************************
        #                     **** Cartesian Coordinates / Bohr, Angstrom ****
        #                     ************************************************

        #      Center  Label                x              y              z                     x              y              z
        #         1      C1               0.526628      -2.582937       0.000000              0.278679      -1.366832       0.000000
        #         2      C2               2.500165      -0.834760       0.000000              1.323030      -0.441736       0.000000
        if line[25:63] == 'Cartesian Coordinates / Bohr, Angstrom':
            if not hasattr(self, 'atomnos'):
                self.atomnos = []
            if not hasattr(self, 'atomcoords'):
                self.atomcoords = []

            self.skip_lines(inputfile, ['stars', 'blank', 'header'])

            line = next(inputfile)

            atomelements = []
            atomcoords = []

            while not self.re_dashes_and_spaces.search(line):
                sline = line.split()
                atomelements.append(self.re_atomelement.search(sline[1]).groups()[0])
                atomcoords.append(list(map(float, sline[5:])))
                line = next(inputfile)

            self.atomcoords.append(atomcoords)

            if self.atomnos == []:
                self.atomnos = [self.table.number[ae.title()] for ae in atomelements]

            if not hasattr(self, 'natom'):
                self.set_attribute('natom', len(self.atomnos))

        ## This section is present when executing &SCF.
        #  ++    Orbital specifications:
        #  -----------------------

        #  Symmetry species               1

        #  Frozen orbitals                0
        #  Occupied orbitals              3
        #  Secondary orbitals            77
        #  Deleted orbitals               0
        #  Total number of orbitals      80
        #  Number of basis functions     80
        #  --
        if line[:29] == '++    Orbital specifications:':

            self.skip_lines(inputfile, ['dashes', 'blank'])
            line = next(inputfile)

            symmetry_count = 1
            while not line.startswith('--'):
                if line.strip().startswith('Symmetry species'):
                    symmetry_count = int(line.split()[-1])
                if line.strip().startswith('Total number of orbitals'):
                    nmos = line.split()[-symmetry_count:]
                    self.set_attribute('nmo', sum(map(int, nmos)))
                if line.strip().startswith('Number of basis functions'):
                    nbasis = line.split()[-symmetry_count:]
                    self.set_attribute('nbasis', sum(map(int, nbasis)))

                line = next(inputfile)

        if line.strip().startswith('Total molecular charge'):
            self.set_attribute('charge', int(float(line.split()[-1])))

        #  ++    Molecular charges:
        #  ------------------

        #  Mulliken charges per centre and basis function type
        #  ---------------------------------------------------

        #         C1
        #  1s     2.0005
        #  2s     2.0207
        #  2px    0.0253
        #  2pz    0.1147
        #  2py    1.8198
        #  *s    -0.0215
        #  *px    0.0005
        #  *pz    0.0023
        #  *py    0.0368
        #  *d2+   0.0002
        #  *d1+   0.0000
        #  *d0    0.0000
        #  *d1-   0.0000
        #  *d2-   0.0000
        #  *f3+   0.0000
        #  *f2+   0.0001
        #  *f1+   0.0000
        #  *f0    0.0001
        #  *f1-   0.0001
        #  *f2-   0.0000
        #  *f3-   0.0003
        #  *g4+   0.0000
        #  *g3+   0.0000
        #  *g2+   0.0000
        #  *g1+   0.0000
        #  *g0    0.0000
        #  *g1-   0.0000
        #  *g2-   0.0000
        #  *g3-   0.0000
        #  *g4-   0.0000
        #  Total  6.0000

        #  N-E    0.0000

        #  Total electronic charge=    6.000000

        #  Total            charge=    0.000000
        #--
        if line[:24] == '++    Molecular charges:':

            atomcharges = []

            while line[6:29] != 'Total electronic charge':
                line = next(inputfile)
                if line[6:9] == 'N-E':
                    atomcharges.extend(map(float, line.split()[1:]))

            # Molcas only performs Mulliken population analysis.
            self.set_attribute('atomcharges', {'mulliken': atomcharges})

            # Ensure the charge printed here is identical to the
            # charge printed before entering the SCF.
            self.skip_line(inputfile, 'blank')
            line = next(inputfile)
            assert line[6:30] == 'Total            charge='
            if hasattr(self, 'charge'):
                assert int(float(line.split()[2])) == self.charge

        # This section is present when executing &SCF
        # This section parses the total SCF Energy.
        # *****************************************************************************************************************************
        # *                                                                                                                           *
        # *                                             SCF/KS-DFT Program, Final results                                             *
        # *                                                                                                                           *
        # *                                                                                                                           *
        # *                                                                                                                           *
        # *                                                       Final Results                                                       *
        # *                                                                                                                           *
        # *****************************************************************************************************************************

        # ::    Total SCF energy                                -37.6045426484
        if line[:22] == '::    Total SCF energy' or line[:25] == '::    Total KS-DFT energy':
            if not hasattr(self, 'scfenergies'):
                self.scfenergies = []
            scfenergy = float(line.split()[-1])
            self.scfenergies.append(utils.convertor(scfenergy, 'hartree', 'eV'))

        ## Parsing the scftargets in this section
        #  ++    Optimization specifications:
        #  ----------------------------

        #  SCF Algorithm: Conventional
        #  Minimized density differences are used
        #  Number of density matrices in core                9
        #  Maximum number of NDDO SCF iterations           400
        #  Maximum number of HF  SCF iterations            400
        #  Threshold for SCF energy change            0.10E-08
        #  Threshold for density matrix               0.10E-03
        #  Threshold for Fock matrix                  0.15E-03
        #  Threshold for linear dependence            0.10E-08
        #  Threshold at which DIIS is turned on       0.15E+00
        #  Threshold at which QNR/C2DIIS is turned on 0.75E-01
        #  Threshold for Norm(delta) (QNR/C2DIIS)     0.20E-04
        if line[:34] == '++    Optimization specifications:':
            self.skip_lines(inputfile, ['d', 'b'])
            line = next(inputfile)
            if line.strip().startswith('SCF'):
                scftargets = []
                self.skip_lines(inputfile,
                                ['Minimized', 'Number', 'Maximum', 'Maximum'])
                lines = [next(inputfile) for i in range(7)]
                targets = [
                    'Threshold for SCF energy change',
                    'Threshold for density matrix',
                    'Threshold for Fock matrix',
                    'Threshold for Norm(delta)',
                ]
                for y in targets:
                    scftargets.extend([float(x.split()[-1]) for x in lines if y in x])

                self.append_attribute('scftargets', scftargets)

        #  ++ Convergence information
        #                                     SCF        iterations: Energy and convergence statistics
        #
        #  Iter     Tot. SCF       One-electron     Two-electron   Energy   Max Dij or  Max Fij    DNorm      TNorm     AccCon    Time
        #             Energy          Energy          Energy       Change   Delta Norm                                          in Sec.
        #     1    -36.83817703    -50.43096166     13.59278464  0.00E+00   0.16E+00*  0.27E+01*   0.30E+01   0.33E+02   NoneDa    0.
        #     2    -36.03405202    -45.74525152      9.71119950  0.80E+00*  0.14E+00*  0.93E-02*   0.26E+01   0.43E+01   Damp      0.
        #     3    -37.08936118    -48.41536598     11.32600480 -0.11E+01*  0.12E+00*  0.91E-01*   0.97E+00   0.16E+01   Damp      0.
        #     4    -37.31610460    -50.54103969     13.22493509 -0.23E+00*  0.11E+00*  0.96E-01*   0.72E+00   0.27E+01   Damp      0.
        #     5    -37.33596239    -49.47021484     12.13425245 -0.20E-01*  0.59E-01*  0.59E-01*   0.37E+00   0.16E+01   Damp      0.
        # ...
        #           Convergence after 26 Macro Iterations
        # --
        if line[46:91] == 'iterations: Energy and convergence statistics':

            self.skip_line(inputfile, 'blank')

            while line.split() != ['Energy', 'Energy', 'Energy', 'Change', 'Delta', 'Norm', 'in', 'Sec.']:
                line = next(inputfile)

            iteration_regex = ("^([0-9]+)"                                  # Iter
                               "( [ \-0-9]*\.[0-9]{6,9})"                   # Tot. SCF Energy
                               "( [ \-0-9]*\.[0-9]{6,9})"                   # One-electron Energy
                               "( [ \-0-9]*\.[0-9]{6,9})"                   # Two-electron Energy
                               "( [ \-0-9]*\.[0-9]{2}E[\-\+][0-9]{2}\*?)"   # Energy Change
                               "( [ \-0-9]*\.[0-9]{2}E[\-\+][0-9]{2}\*?)"   # Max Dij or Delta Norm
                               "( [ \-0-9]*\.[0-9]{2}E[\-\+][0-9]{2}\*?)"   # Max Fij
                               "( [ \-0-9]*\.[0-9]{2}E[\-\+][0-9]{2}\*?)"   # DNorm
                               "( [ \-0-9]*\.[0-9]{2}E[\-\+][0-9]{2}\*?)"   # TNorm
                               "( [ A-Za-z0-9]*)"                           # AccCon
                               "( [ \.0-9]*)$")                             # Time in Sec.

            scfvalues = []
            line = next(inputfile)
            while not line.strip().startswith("Convergence"):

                match = re.match(iteration_regex, line.strip())
                if match:
                    groups = match.groups()
                    cols = [g.strip() for g in match.groups()]
                    cols = [c.replace('*', '') for c in cols]

                    energy = float(cols[4])
                    density = float(cols[5])
                    fock = float(cols[6])
                    dnorm = float(cols[7])
                    scfvalues.append([energy, density, fock, dnorm])

                if line.strip() == "--":
                    self.logger.warning('File terminated before end of last SCF!')
                    break

                line = next(inputfile)

            self.append_attribute('scfvalues', scfvalues)

        #  Harmonic frequencies in cm-1
        #
        #  IR Intensities in km/mol
        #
        #                         1         2         3         4         5         6
        #
        #      Frequency:       i60.14    i57.39    128.18    210.06    298.24    309.65
        #
        #      Intensity:    3.177E-03 2.129E-06 4.767E-01 2.056E-01 6.983E-07 1.753E-07
        #      Red. mass:      2.42030   2.34024   2.68044   3.66414   2.61721   3.34904
        #
        #      C1         x   -0.00000   0.00000   0.00000  -0.05921   0.00000  -0.06807
        #      C1         y    0.00001  -0.00001  -0.00001   0.00889   0.00001  -0.02479
        #      C1         z   -0.03190   0.04096  -0.03872   0.00001  -0.12398  -0.00002
        #      C2         x   -0.00000   0.00001   0.00000  -0.06504   0.00000  -0.03487
        #      C2         y    0.00000  -0.00000  -0.00000   0.01045   0.00001  -0.05659
        #      C2         z   -0.03703  -0.03449  -0.07269   0.00000  -0.07416  -0.00001
        #      C3         x   -0.00000   0.00001   0.00000  -0.06409  -0.00001   0.05110
        #      C3         y   -0.00000   0.00001   0.00000   0.00152   0.00000  -0.03263
        #      C3         z   -0.03808  -0.08037  -0.07267  -0.00001   0.07305   0.00000
        # ...
        #      H20        y    0.00245  -0.00394   0.03215   0.03444  -0.10424  -0.10517
        #      H20        z    0.00002  -0.00001   0.00000  -0.00000  -0.00000   0.00000
        #
        #
        #
        # ++ Thermochemistry
        if line[1:29] == 'Harmonic frequencies in cm-1':

            self.skip_line(inputfile, 'blank')
            line = next(inputfile)

            while 'Thermochemistry' not in line:

                if 'Frequency:' in line:
                    if not hasattr(self, 'vibfreqs'):
                        self.vibfreqs = []
                    vibfreqs = [float(i.replace('i', '-')) for i in line.split()[1:]]
                    self.vibfreqs.extend(vibfreqs)

                if 'Intensity:' in line:
                    if not hasattr(self, 'vibirs'):
                        self.vibirs = []
                    vibirs = map(float, line.split()[1:])
                    self.vibirs.extend(vibirs)

                if 'Red.' in line:
                    self.skip_line(inputfile, 'blank')
                    line = next(inputfile)
                    if not hasattr(self, 'vibdisps'):
                        self.vibdisps = []
                    disps = []
                    for n in range(3*self.natom):
                        numbers = [float(s) for s in line[17:].split()]
                        # The atomindex should start at 0 instead of 1.
                        atomindex = int(re.search(r'\d+$', line.split()[0]).group()) - 1
                        numbermodes = len(numbers)
                        if len(disps) == 0:
                            # Appends empty array of the following
                            # dimensions (numbermodes, natom, 0) to disps.
                            for mode in range(numbermodes):
                                disps.append([[] for x in range(0, self.natom)])
                        for mode in range(numbermodes):
                            disps[mode][atomindex].append(numbers[mode])
                        line = next(inputfile)
                    self.vibdisps.extend(disps)

                line = next(inputfile)

        ## Parsing thermochemistry attributes here
        #  ++ Thermochemistry
        #
        #   *********************
        #   *                   *
        #   *  THERMOCHEMISTRY  *
        #   *                   *
        #   *********************
        #
        #   Mass-centered Coordinates (Angstrom):
        #   ***********************************************************
        # ...
        #   *****************************************************
        #   Temperature =     0.00 Kelvin, Pressure =   1.00 atm
        #   -----------------------------------------------------
        #   Molecular Partition Function and Molar Entropy:
        #                          q/V (M**-3)    S(kcal/mol*K)
        #   Electronic            0.100000D+01        0.000
        #   Translational         0.100000D+01        0.000
        #   Rotational            0.100000D+01        2.981
        #   Vibrational           0.100000D+01        0.000
        #   TOTAL                 0.100000D+01        2.981
        #
        #   Thermal contributions to INTERNAL ENERGY:
        #   Electronic           0.000 kcal/mol      0.000000 au.
        #   Translational        0.000 kcal/mol      0.000000 au.
        #   Rotational           0.000 kcal/mol      0.000000 au.
        #   Vibrational        111.885 kcal/mol      0.178300 au.
        #   TOTAL              111.885 kcal/mol      0.178300 au.
        #
        #   Thermal contributions to
        #   ENTHALPY           111.885 kcal/mol      0.178300 au.
        #   GIBBS FREE ENERGY  111.885 kcal/mol      0.178300 au.
        #
        #   Sum of energy and thermal contributions
        #   INTERNAL ENERGY                       -382.121931 au.
        #   ENTHALPY                              -382.121931 au.
        #   GIBBS FREE ENERGY                     -382.121931 au.
        #   -----------------------------------------------------
        # ...
        #   ENTHALPY                              -382.102619 au.
        #   GIBBS FREE ENERGY                     -382.179819 au.
        #   -----------------------------------------------------
        #  --
        #
        #  ++    Isotopic shifts:
        if line[4:19] == 'THERMOCHEMISTRY':

            temperature_values = []
            pressure_values = []
            entropy_values = []
            internal_energy_values = []
            enthalpy_values = []
            free_energy_values = []

            while 'Isotopic' not in line:

                if line[1:12] == 'Temperature':
                    temperature_values.append(float(line.split()[2]))
                    pressure_values.append(float(line.split()[6]))

                if line[1:48] == 'Molecular Partition Function and Molar Entropy:':
                    while 'TOTAL' not in line:
                        line = next(inputfile)
                    entropy_values.append(utils.convertor(float(line.split()[2]), 'kcal', 'hartree'))

                if line[1:40] == 'Sum of energy and thermal contributions':
                    internal_energy_values.append(float(next(inputfile).split()[2]))
                    enthalpy_values.append(float(next(inputfile).split()[1]))
                    free_energy_values.append(float(next(inputfile).split()[3]))

                line = next(inputfile)
            # When calculations for more than one temperature value are
            # performed, the values corresponding to room temperature (298.15 K)
            # are returned and if no calculations are performed for 298.15 K, then
            # the values corresponding last temperature value are returned.
            index = -1
            if 298.15 in temperature_values:
                index = temperature_values.index(298.15)

            self.set_attribute('temperature', temperature_values[index])
            if len(temperature_values) > 1:
                self.logger.warning('More than 1 values of temperature found')

            self.set_attribute('pressure', pressure_values[index])
            if len(pressure_values) > 1:
                self.logger.warning('More than 1 values of pressure found')

            self.set_attribute('entropy', entropy_values[index])
            if len(entropy_values) > 1:
                self.logger.warning('More than 1 values of entropy found')

            self.set_attribute('enthalpy', enthalpy_values[index])
            if len(enthalpy_values) > 1:
                self.logger.warning('More than 1 values of enthalpy found')

            self.set_attribute('freeenergy', free_energy_values[index])
            if len(free_energy_values) > 1:
                self.logger.warning('More than 1 values of freeenergy found')

        ## Parsing Geometrical Optimization attributes in this section.
        #  ++       Slapaf input parameters:
        #  ------------------------
        #
        # Max iterations:                            2000
        # Convergence test a la Schlegel.
        # Convergence criterion on gradient/para.<=: 0.3E-03
        # Convergence criterion on step/parameter<=: 0.3E-03
        # Convergence criterion on energy change <=: 0.0E+00
        # Max change of an internal coordinate:     0.30E+00
        # ...
        # ...
        #  **********************************************************************************************************************
        #  *                                    Energy Statistics for Geometry Optimization                                     *
        #  **********************************************************************************************************************
        #                          Energy     Grad      Grad              Step                 Estimated   Geom       Hessian
        #  Iter      Energy       Change     Norm      Max    Element    Max     Element     Final Energy Update Update   Index
        #    1   -382.30023222  0.00000000 0.107221  0.039531 nrc047   0.085726  nrc047     -382.30533799 RS-RFO  None      0
        #    2   -382.30702964 -0.00679742 0.043573  0.014908 nrc001   0.068195  nrc001     -382.30871333 RS-RFO  BFGS      0
        #    3   -382.30805348 -0.00102384 0.014883  0.005458 nrc010  -0.020973  nrc001     -382.30822089 RS-RFO  BFGS      0
        # ...
        # ...
        #   18   -382.30823419 -0.00000136 0.001032  0.000100 nrc053   0.012319  nrc053     -382.30823452 RS-RFO  BFGS      0
        #   19   -382.30823198  0.00000221 0.001051 -0.000092 nrc054   0.066565  nrc053     -382.30823822 RS-RFO  BFGS      0
        #   20   -382.30820252  0.00002946 0.001132 -0.000167 nrc021  -0.064003  nrc053     -382.30823244 RS-RFO  BFGS      0
        #
        #         +----------------------------------+----------------------------------+
        #         +    Cartesian Displacements       +    Gradient in internals         +
        #         +  Value      Threshold Converged? +  Value      Threshold Converged? +
        #   +-----+----------------------------------+----------------------------------+
        #   + RMS + 5.7330E-02  1.2000E-03     No    + 1.6508E-04  3.0000E-04     Yes   +
        #   +-----+----------------------------------+----------------------------------+
        #   + Max + 1.2039E-01  1.8000E-03     No    + 1.6711E-04  4.5000E-04     Yes   +
        #   +-----+----------------------------------+----------------------------------+
        if 'Convergence criterion on energy change' in line:
            self.energy_threshold = float(line.split()[6])
            # If energy change threshold equals zero,
            # then energy change is not a criteria for convergence.
            if self.energy_threshold == 0:
                self.energy_threshold = numpy.inf

        if 'Energy Statistics for Geometry Optimization' in line:
            if not hasattr(self, 'geovalues'):
                self.geovalues = []

            self.skip_lines(inputfile, ['stars', 'header'])
            line = next(inputfile)
            assert 'Iter      Energy       Change     Norm' in line
            # A variable keeping track of ongoing iteration.
            iter_number = len(self.geovalues) + 1
            # Iterate till blank line.
            while line.split() != []:
                for i in range(iter_number):
                    line = next(inputfile)
                self.geovalues.append([float(line.split()[2])])
                line = next(inputfile)
            # Along with energy change, RMS and Max values of change in
            # Cartesian Diaplacement and Gradients are used as optimization
            # criteria.
            self.skip_lines(inputfile, ['border', 'header', 'header', 'border'])
            line = next(inputfile)
            assert '+ RMS +' in line
            line_rms = line.split()
            line = next(inputfile)
            line_max = next(inputfile).split()
            if not hasattr(self, 'geotargets'):
                # The attribute geotargets is an array consisting of the following
                # values: [Energy threshold, Max Gradient threshold, RMS Gradient threshold, \
                #          Max Displacements threshold, RMS Displacements threshold].
                max_gradient_threshold = float(line_max[8])
                rms_gradient_threshold = float(line_rms[8])
                max_displacement_threshold = float(line_max[4])
                rms_displacement_threshold = float(line_rms[4])
                self.geotargets = [self.energy_threshold, max_gradient_threshold, rms_gradient_threshold, max_displacement_threshold, rms_displacement_threshold]

            max_gradient_change = float(line_max[7])
            rms_gradient_change = float(line_rms[7])
            max_displacement_change = float(line_max[3])
            rms_displacement_change = float(line_rms[3])
            self.geovalues[iter_number - 1].extend([max_gradient_change, rms_gradient_change, max_displacement_change, rms_displacement_change])

        #   *********************************************************
        #   * Nuclear coordinates for the next iteration / Angstrom *
        #   *********************************************************
        #    ATOM              X               Y               Z
        #    C1               0.235560       -1.415847        0.012012
        #    C2               1.313797       -0.488199        0.015149
        #    C3               1.087050        0.895510        0.014200
        # ...
        # ...
        #    H19             -0.021327       -4.934915       -0.029355
        #    H20             -1.432030       -3.721047       -0.039835
        #
        #  --
        if 'Nuclear coordinates for the next iteration / Angstrom' in line:
            self.skip_lines(inputfile, ['s', 'header'])
            line = next(inputfile)

            atomcoords = []
            while line.split() != []:
                atomcoords.append([float(c) for c in line.split()[1:]])
                line = next(inputfile)

            if len(atomcoords) == self.natom:
                self.atomcoords.append(atomcoords)
            else:
                self.logger.warning(
                        "Parsed coordinates not consistent with previous, skipping. "
                        "This could be due to symmetry being turned on during the job. "
                        "Length was %i, now found %i. New coordinates: %s"
                        % (len(self.atomcoords[-1]), len(atomcoords), str(atomcoords)))

        #  **********************************************************************************************************************
        #  *                                    Energy Statistics for Geometry Optimization                                     *
        #  **********************************************************************************************************************
        #                         Energy     Grad      Grad              Step                 Estimated   Geom       Hessian
        #  Iter      Energy       Change     Norm      Max    Element    Max     Element     Final Energy Update Update   Index
        #    1   -382.30023222  0.00000000 0.107221  0.039531 nrc047   0.085726  nrc047     -382.30533799 RS-RFO  None      0
        # ...
        # ...
        #   23   -382.30823115 -0.00000089 0.001030  0.000088 nrc053   0.000955  nrc053     -382.30823118 RS-RFO  BFGS      0
        #
        #         +----------------------------------+----------------------------------+
        #         +    Cartesian Displacements       +    Gradient in internals         +
        #         +  Value      Threshold Converged? +  Value      Threshold Converged? +
        #   +-----+----------------------------------+----------------------------------+
        #   + RMS + 7.2395E-04  1.2000E-03     Yes   + 2.7516E-04  3.0000E-04     Yes   +
        #   +-----+----------------------------------+----------------------------------+
        #   + Max + 1.6918E-03  1.8000E-03     Yes   + 8.7768E-05  4.5000E-04     Yes   +
        #   +-----+----------------------------------+----------------------------------+
        #
        #   Geometry is converged in  23 iterations to a Minimum Structure
        if 'Geometry is converged' in line:
            if not hasattr(self, 'optdone'):
                self.optdone = []
            self.optdone.append(len(self.atomcoords))

        #   *********************************************************
        #   * Nuclear coordinates of the final structure / Angstrom *
        #   *********************************************************
        #    ATOM              X               Y               Z
        #    C1               0.235547       -1.415838        0.012193
        #    C2               1.313784       -0.488201        0.015297
        #    C3               1.087036        0.895508        0.014333
        # ...
        # ...
        #    H19             -0.021315       -4.934913       -0.029666
        #    H20             -1.431994       -3.721026       -0.041078
        if 'Nuclear coordinates of the final structure / Angstrom' in line:
            self.skip_lines(inputfile, ['s', 'header'])
            line = next(inputfile)

            atomcoords = []

            while line.split() != []:
                atomcoords.append([float(c) for c in line.split()[1:]])
                line = next(inputfile)

            self.atomcoords.append(atomcoords)

        #        All orbitals with orbital energies smaller than  E(LUMO)+0.5 are printed
        #
        #  ++    Molecular orbitals:
        #        -------------------
        #
        #        Title: RKS-DFT orbitals
        #
        #        Molecular orbitals for symmetry species 1: a
        #
        #            Orbital        1         2         3         4         5         6         7         8         9        10
        #            Energy      -10.0179  -10.0179  -10.0075  -10.0075  -10.0066  -10.0066  -10.0056  -10.0055   -9.9919   -9.9919
        #            Occ. No.      2.0000    2.0000    2.0000    2.0000    2.0000    2.0000    2.0000    2.0000    2.0000    2.0000
        #
        #          1 C1    1s     -0.6990    0.6989    0.0342    0.0346    0.0264   -0.0145   -0.0124   -0.0275   -0.0004   -0.0004
        #          2 C1    2s     -0.0319    0.0317   -0.0034   -0.0033   -0.0078    0.0034    0.0041    0.0073   -0.0002   -0.0002
        # ...
        # ...
        #         58 H18   1s      0.2678
        #         59 H19   1s     -0.2473
        #         60 H20   1s      0.1835
        #  --
        if '++    Molecular orbitals:' in line:

            self.skip_lines(inputfile, ['d', 'b'])
            line = next(inputfile)

            # We don't currently support parsing natural orbitals or active space orbitals.
            if 'Natural orbitals' not in line and "Pseudonatural" not in line:
                self.skip_line(inputfile, 'b')

                # Symmetry is not currently supported, so this line can have one form.
                line = next(inputfile)
                if line.strip() != 'Molecular orbitals for symmetry species 1: a':
                    return
                
                line = next(inputfile)
                moenergies = []
                homos = 0
                mocoeffs = []
                while line[:2] != '--':
                    line = next(inputfile)
                    if line.strip().startswith('Orbital'):
                        orbital_index = line.split()[1:]
                        for i in orbital_index:
                            mocoeffs.append([])

                    if 'Energy' in line:
                        energies = [utils.convertor(float(x), 'hartree', 'eV') for x in line.split()[1:]]
                        moenergies.extend(energies)

                    if 'Occ. No.' in line:
                        for i in line.split()[2:]:
                            if float(i) != 0:
                                homos += 1

                    aonames = []
                    tokens = line.split()
                    if tokens and tokens[0] == '1':
                        while tokens and tokens[0] != '--':
                            aonames.append("{atom}_{orbital}".format(atom=tokens[1], orbital=tokens[2]))
                            info = tokens[3:]
                            j = 0
                            for i in orbital_index:
                                mocoeffs[int(i)-1].append(float(info[j]))
                                j += 1
                            line = next(inputfile)
                            tokens = line.split()
                        self.set_attribute('aonames', aonames)

                if len(moenergies) != self.nmo:
                    moenergies.extend([numpy.nan for x in range(self.nmo - len(moenergies))])

                self.append_attribute('moenergies', moenergies)

                if not hasattr(self, 'homos'):
                    self.homos = []
                self.homos.extend([homos-1])

                while len(mocoeffs) < self.nmo:
                    nan_array = [numpy.nan for i in range(self.nbasis)]
                    mocoeffs.append(nan_array)

                self.append_attribute('mocoeffs', mocoeffs)

        ## Parsing MP energy from the &MBPT2 module.
        #  Conventional algorithm used...
        #
        #         SCF energy                           =      -74.9644564043 a.u.
        #         Second-order correlation energy      =       -0.0364237923 a.u.
        #
        #         Total energy                         =      -75.0008801966 a.u.
        #         Reference weight ( Cref**2 )         =        0.98652
        #
        #  ::    Total MBPT2 energy                              -75.0008801966
        #
        #
        #         Zeroth-order energy (E0)             =      -36.8202538520 a.u.
        #
        #         Shanks-type energy S1(E)             =      -75.0009150108 a.u.
        if 'Total MBPT2 energy' in line:
            mpenergies = []
            mpenergies.append(utils.convertor(self.float(line.split()[4]), 'hartree', 'eV'))
            if not hasattr(self, 'mpenergies'):
                self.mpenergies = []
            self.mpenergies.append(mpenergies)

        # Parsing data ccenergies from &CCSDT module.
        #  --- Start Module: ccsdt at Thu Jul 26 14:03:23 2018 ---
        #
        #  ()()()()()()()()()()()()()()()()()()()()()()()()()()()()()()()()()()()()()()()()()()()()()()()()()()
        #
        #                                                 &CCSDT
        # ...
        # ...
        #          14          -75.01515915      -0.05070274      -0.00000029
        #          15          -75.01515929      -0.05070289      -0.00000014
        #          16          -75.01515936      -0.05070296      -0.00000007
        #       Convergence after                    17  Iterations
        #
        #
        #      Total energy (diff) :     -75.01515936      -0.00000007
        #      Correlation energy  :        -0.0507029554992
        if 'Start Module: ccsdt' in line:
            self.skip_lines(inputfile, ['b', '()', 'b'])
            line = next(inputfile)
            if '&CCSDT' in line:
                while not line.strip().startswith('Total energy (diff)'):
                    line = next(inputfile)

                ccenergies = utils.convertor(self.float(line.split()[4]), 'hartree', 'eV')
                if not hasattr(self, 'ccenergies'):
                    self.ccenergies= []
                self.ccenergies.append(ccenergies)

        #  ++    Primitive basis info:
        #        ---------------------
        #
        #
        #                      *****************************************************
        #                      ******** Primitive Basis Functions (Valence) ********
        #                      *****************************************************
        #
        #
        #   Basis set:C.AUG-CC-PVQZ.........                                                          
        #
        #                    Type         
        #                     s
        #             No.      Exponent    Contraction Coefficients
        #             1  0.339800000D+05   0.000091  -0.000019   0.000000   0.000000   0.000000   0.000000
        #             2  0.508900000D+04   0.000704  -0.000151   0.000000   0.000000   0.000000   0.000000
        # ...
        # ...
        #             29  0.424000000D+00   0.000000   1.000000
        #
        #   Number of primitives                                   93
        #   Number of basis functions                              80
        #
        #  --
        if line.startswith('++    Primitive basis info:'):
            self.skip_lines(inputfile, ['d', 'b', 'b', 's', 'header', 's', 'b'])
            line = next(inputfile)
            gbasis_array = []
            while '--' not in line and '****' not in line:
                if 'Basis set:' in line:
                    basis_element_patterns = re.findall('Basis set:([A-Za-z]{1,2})\.', line)
                    assert len(basis_element_patterns) == 1
                    basis_element = basis_element_patterns[0].title()
                    gbasis_array.append((basis_element, []))

                if 'Type' in line:
                    line = next(inputfile)
                    shell_type = line.split()[0].upper()

                    self.skip_line(inputfile, 'headers')
                    line = next(inputfile)

                    exponents = []
                    coefficients = []
                    func_array = []
                    while line.split():
                        exponents.append(self.float(line.split()[1]))
                        coefficients.append([self.float(i) for i in line.split()[2:]])
                        line = next(inputfile)

                    for i in range(len(coefficients[0])):
                        func_tuple = (shell_type, [])
                        for iexp, exp in enumerate(exponents):
                            coeff = coefficients[iexp][i]
                            if coeff != 0:
                                func_tuple[1].append((exp, coeff))
                        gbasis_array[-1][1].append(func_tuple)

                line = next(inputfile)

            atomsymbols = [self.table.element[atomno] for atomno in self.atomnos]
            self.gbasis = [[] for i in range(self.natom)]
            for element, gbasis in gbasis_array:
                mask = [element == possible_element for possible_element in atomsymbols]
                indices = [i for (i, x) in enumerate(mask) if x]
                for index in indices:
                    self.gbasis[index] = gbasis


if __name__ == '__main__':
    import sys
    import doctest, molcasparser

    if len(sys.argv) == 1:
        doctest.testmod(molcasparser, verbose=False)

    if len(sys.argv) == 2:
        parser = molcasparser.Molcas(sys.argv[1])
        data = parser.parse()

    if len(sys.argv) > 2:
        for i in range(len(sys.argv[2:])):
            if hasattr(data, sys.argv[2 + i]):
                print(getattr(data, sys.argv[2 + i]))<|MERGE_RESOLUTION|>--- conflicted
+++ resolved
@@ -45,7 +45,6 @@
         # Compile the dashes-and-or-spaces-only regex.
         self.re_dashes_and_spaces = re.compile('^[\s-]+$')
 
-<<<<<<< HEAD
         # Molcas can do multiple calculations in one job, and each one
         # starts from the gateway module. Onle parse the first.
         # TODO: It would be best to parse each calculation as a separate
@@ -55,8 +54,6 @@
     def after_parsing(self):
         pass
 
-=======
->>>>>>> a337bfd8
     def extract(self, inputfile, line):
         """Extract information from the file object inputfile."""
 
