# -*- coding: utf-8 -*-
#
# This file is part of cclib (http://cclib.github.io), a library for parsing
# and interpreting the results of computational chemistry packages.
#
# Copyright (C) 2008-2016, the cclib development team
#
# The library is free software, distributed under the terms of
# the GNU Lesser General Public version 2.1 or later. You should have
# received a copy of the license along with cclib. You can also access
# the full license online at http://www.gnu.org/copyleft/lgpl.html.

"""Parser for Psi3 and Psi4 output files"""


import re

import numpy

from . import data
from . import logfileparser
from . import utils


class Psi(logfileparser.Logfile):
    """A Psi log file."""

    def __init__(self, *args, **kwargs):

        # Call the __init__ method of the superclass
        super(Psi, self).__init__(logname="Psi", *args, **kwargs)
        if not hasattr(self, "metadata"):
            self.metadata = {}
            self.metadata["package"] = self.logname

    def __str__(self):
        """Return a string representation of the object."""
        return "Psi log file %s" % (self.filename)

    def __repr__(self):
        """Return a representation of the object."""
        return 'Psi("%s")' % (self.filename)

    def before_parsing(self):

        # There are some major differences between the output of Psi3 and Psi4,
        # so it will be useful to register which one we are dealing with.
        self.version = None

        # Early beta versions of Psi4 normalize basis function
        # coefficients when printing.
        self.version_4_beta = False

        # This is just used to track which part of the output we are in for Psi4,
        # with changes triggered by ==> things like this <== (Psi3 does not have this)
        self.section = None

<<<<<<< HEAD
        self.metadata['methods'] = []

    def normalisesym(self, label):
        """Use standard symmetry labels instead of NWChem labels.
=======
        # Keep track of whether or not we're performing an
        # (un)restricted calculation. Can be ('RHF', 'UHF', 'ROHF',
        # 'CUHF').
        self.reference = 'RHF'
>>>>>>> 6f520773

    def after_parsing(self):

        # Newer versions of Psi4 don't explicitly print the number of atoms.
        if not hasattr(self, 'natom'):
            if hasattr(self, 'atomnos'):
                self.set_attribute('natom', len(self.atomnos))

    def normalisesym(self, label):
        """Use standard symmetry labels instead of Psi labels."""
        # Psi uses the correct labels.
        return label

    def extract(self, inputfile, line):
        """Extract information from the file object inputfile."""

        # The version should always be detected.
        if "PSI3: An Open-Source Ab Initio" in line:
            self.version = 3
        if "PSI4: An Open-Source Ab Initio".lower() in line.lower():
            self.version = 4
<<<<<<< HEAD
        self.metadata["package_version"] = self.version
=======
            # A more detailed version (minor and patch level) appears
            # on the next line.
            line = next(inputfile)
            # Keep track of early versions of Psi4.
            if "beta" in line:
                self.version_4_beta = True
>>>>>>> 6f520773

        # This will automatically change the section attribute for Psi4, when encountering
        # a line that <== looks like this ==>, to whatever is in between.
        if (line.strip()[:3] == "==>") and (line.strip()[-3:] == "<=="):
            self.section = line.strip()[4:-4]
            if self.section == "DFT Potential":
                self.metadata["methods"].append("DFT")

        # Determine whether or not the reference wavefunction is
        # restricted, unrestricted, or restricted open-shell.
        if line.strip() == "SCF":
            self.skip_line(inputfile, 'author list')
            line = next(inputfile)
            self.reference = line.split()[0]
            # Work with a complex reference as if it's real.
            if self.reference[0] == 'C':
                self.reference = self.reference[1:]

        # Psi3 prints the coordinates in several configurations, and we will parse the
        # the canonical coordinates system in Angstroms as the first coordinate set,
        # although it is actually somewhere later in the input, after basis set, etc.
        # We can also get or verify the number of atoms and atomic numbers from this block.
        if (self.version == 3) and (line.strip() == "-Geometry in the canonical coordinate system (Angstrom):"):

            self.skip_lines(inputfile, ['header', 'd'])

            coords = []
            numbers = []
            line = next(inputfile)
            while line.strip():

                tokens = line.split()

                element = tokens[0]
                numbers.append(self.table.number[element])

                x = float(tokens[1])
                y = float(tokens[2])
                z = float(tokens[3])
                coords.append([x, y, z])

                line = next(inputfile)

            self.set_attribute('natom', len(coords))
            self.set_attribute('atomnos', numbers)

            if not hasattr(self, 'atomcoords'):
                self.atomcoords = []
            self.atomcoords.append(coords)

        #  ==> Geometry <==
        #
        #    Molecular point group: c2h
        #    Full point group: C2h
        #
        #    Geometry (in Angstrom), charge = 0, multiplicity = 1:
        #
        #       Center              X                  Y                   Z
        #    ------------   -----------------  -----------------  -----------------
        #           C         -1.415253322400     0.230221785400     0.000000000000
        #           C          1.415253322400    -0.230221785400     0.000000000000
        # ...
        #
        if (self.section == "Geometry") and ("Geometry (in Angstrom), charge" in line):

            assert line.split()[3] == "charge"
            charge = int(line.split()[5].strip(','))
            self.set_attribute('charge', charge)

            assert line.split()[6] == "multiplicity"
            mult = int(line.split()[8].strip(':'))
            self.set_attribute('mult', mult)

            self.skip_line(inputfile, "blank")
            line = next(inputfile)

            # Usually there is the header and dashes, but, for example, the coordinates
            # printed when a geometry optimization finishes do not have it.
            if line.split()[0] == "Center":
                self.skip_line(inputfile, "dashes")
                line = next(inputfile)

            elements = []
            coords = []
            atommasses = []
            while line.strip():
                chomp = line.split()
                el, x, y, z = chomp[:4]
                if len(el) > 1:
                    el = el[0] + el[1:].lower()
                elements.append(el)
                coords.append([float(x), float(y), float(z)])
                # Newer versions of Psi4 print atomic masses.
                if len(chomp) == 5:
                    atommasses.append(float(chomp[4]))
                line = next(inputfile)

            # The 0 is to handle the presence of ghost atoms.
            self.set_attribute('atomnos', [self.table.number.get(el, 0) for el in elements])

            if not hasattr(self, 'atomcoords'):
                self.atomcoords = []

            # This condition discards any repeated coordinates that Psi print. For example,
            # geometry optimizations will print the coordinates at the beginning of and SCF
            # section and also at the start of the gradient calculation.
            if len(self.atomcoords) == 0 or self.atomcoords[-1] != coords:
                self.atomcoords.append(coords)

            if len(atommasses) > 0:
                if not hasattr(self, 'atommasses'):
                    self.atommasses = atommasses

        # In Psi3 there are these two helpful sections.
        if (self.version == 3) and (line.strip() == '-SYMMETRY INFORMATION:'):
            line = next(inputfile)
            while line.strip():
                if "Number of atoms" in line:
                    self.set_attribute('natom', int(line.split()[-1]))
                line = next(inputfile)
        if (self.version == 3) and (line.strip() == "-BASIS SET INFORMATION:"):
            line = next(inputfile)
            while line.strip():
                if "Number of SO" in line:
                    self.set_attribute('nbasis', int(line.split()[-1]))
                line = next(inputfile)

        # Psi4 repeats the charge and multiplicity after the geometry.
        if (self.section == "Geometry") and (line[2:16].lower() == "charge       ="):
            charge = int(line.split()[-1])
            self.set_attribute('charge', charge)
        if (self.section == "Geometry") and (line[2:16].lower() == "multiplicity ="):
            mult = int(line.split()[-1])
            self.set_attribute('mult', mult)

        # In Psi3, the section with the contraction scheme can be used to infer atombasis.
        if (self.version == 3) and line.strip() == "-Contraction Scheme:":

            self.skip_lines(inputfile, ['header', 'd'])

            indices = []
            line = next(inputfile)
            while line.strip():
                shells = line.split('//')[-1]
                expression = shells.strip().replace(' ', '+')
                expression = expression.replace('s', '*1')
                expression = expression.replace('p', '*3')
                expression = expression.replace('d', '*6')
                nfuncs = eval(expression)
                if len(indices) == 0:
                    indices.append(range(nfuncs))
                else:
                    start = indices[-1][-1] + 1
                    indices.append(range(start, start+nfuncs))
                line = next(inputfile)

            self.set_attribute('atombasis', indices)

        # In Psi3, the integrals program prints useful information when invoked.
        if (self.version == 3) and (line.strip() == "CINTS: An integrals program written in C"):

            self.skip_lines(inputfile, ['authors', 'd', 'b', 'b'])

            line = next(inputfile)
            assert line.strip() == "-OPTIONS:"
            while line.strip():
                line = next(inputfile)

            line = next(inputfile)
            assert line.strip() == "-CALCULATION CONSTANTS:"
            while line.strip():
                if "Number of atoms" in line:
                    natom = int(line.split()[-1])
                    self.set_attribute('natom', natom)
                if "Number of symmetry orbitals" in line:
                    nbasis = int(line.split()[-1])
                    self.set_attribute('nbasis', nbasis)
                line = next(inputfile)

        # In Psi3, this part contains alot of important data pertaining to the SCF, but not only:
        if (self.version == 3) and (line.strip() == "CSCF3.0: An SCF program written in C"):

            self.skip_lines(inputfile, ['b', 'authors', 'b', 'd', 'b', 'mult', 'mult_comment', 'b'])

            line = next(inputfile)
            while line.strip():
                if line.split()[0] == "multiplicity":
                    mult = int(line.split()[-1])
                    self.set_attribute('mult', mult)
                if line.split()[0] == "charge":
                    charge = int(line.split()[-1])
                    self.set_attribute('charge', charge)
                if line.split()[0] == "convergence":
                    conv = float(line.split()[-1])
                line = next(inputfile)

            if not hasattr(self, 'scftargets'):
                self.scftargets = []
            self.scftargets.append([conv])

        # The printout for Psi4 has a more obvious trigger for the SCF parameter printout.
        if (self.section == "Algorithm") and (line.strip() == "==> Algorithm <=="):

            self.skip_line(inputfile, 'blank')

            line = next(inputfile)
            while line.strip():
                if "Energy threshold" in line:
                    etarget = float(line.split()[-1])
                if "Density threshold" in line:
                    dtarget = float(line.split()[-1])
                line = next(inputfile)

            if not hasattr(self, "scftargets"):
                self.scftargets = []
            self.scftargets.append([etarget, dtarget])

        # This section prints contraction information before the atomic basis set functions and
        # is a good place to parse atombasis indices as well as atomnos. However, the section this line
        # is in differs between HF and DFT outputs.
        #
        #  -Contraction Scheme:
        #    Atom   Type   All Primitives // Shells:
        #   ------ ------ --------------------------
        #       1     C     6s 3p // 2s 1p
        #       2     C     6s 3p // 2s 1p
        #       3     C     6s 3p // 2s 1p
        # ...
        if self.section == "Primary Basis" :
            if line[2:12] == "Basis Set:" :
                self.metadata["basis_set"] = line.split()[2]

        if (self.section == "Primary Basis" or self.section == "DFT Potential") and line.strip() == "-Contraction Scheme:":

            self.skip_lines(inputfile, ['headers', 'd'])

            atomnos = []
            atombasis = []
            atombasis_pos = 0
            line = next(inputfile)
            while line.strip():

                element = line.split()[1]
                if len(element) > 1:
                    element = element[0] + element[1:].lower()
                atomnos.append(self.table.number[element])

                # To count the number of atomic orbitals for the atom, sum up the orbitals
                # in each type of shell, times the numbers of shells. Currently, we assume
                # the multiplier is a single digit and that there are only s and p shells,
                # which will need to be extended later when considering larger basis sets,
                # with corrections for the cartesian/spherical cases.
                ao_count = 0
                shells = line.split('//')[1].split()
                for s in shells:
                    count, type = s
                    multiplier = 3*(type == 'p') or 1
                    ao_count += multiplier*int(count)

                if len(atombasis) > 0:
                    atombasis_pos = atombasis[-1][-1] + 1
                atombasis.append(list(range(atombasis_pos, atombasis_pos+ao_count)))

                line = next(inputfile)

            self.set_attribute('natom', len(atomnos))
            self.set_attribute('atomnos', atomnos)
            self.set_attribute('atombasis', atombasis)

        # The atomic basis set is straightforward to parse, but there are some complications
        # when symmetry is used, because in that case Psi4 only print the symmetry-unique atoms,
        # and the list of symmetry-equivalent ones is not printed. Therefore, for simplicity here
        # when an atomic is missing (atom indices are printed) assume the atomic orbitals of the
        # last atom of the same element before it. This might not work if a mixture of basis sets
        # is used somehow... but it should cover almost all cases for now.
        #
        # Note that Psi also print normalized coefficients (details below).
        #
        #  ==> AO Basis Functions <==
        #
        #    [ STO-3G ]
        #    spherical
        #    ****
        #    C   1
        #    S   3 1.00
        #                        71.61683700           2.70781445
        #                        13.04509600           2.61888016
        # ...
        if (self.section == "AO Basis Functions") and (line.strip() == "==> AO Basis Functions <=="):

            def get_symmetry_atom_basis(gbasis):
                """Get symmetry atom by replicating the last atom in gbasis of the same element."""

                missing_index = len(gbasis)
                missing_atomno = self.atomnos[missing_index]

                ngbasis = len(gbasis)
                last_same = ngbasis - self.atomnos[:ngbasis][::-1].index(missing_atomno) - 1
                return gbasis[last_same]

            dfact = lambda n: (n <= 0) or n * dfact(n-2)

            # Early beta versions of Psi4 normalize basis function
            # coefficients when printing.
            if self.version_4_beta:
                def get_normalization_factor(exp, lx, ly, lz):
                    norm_s = (2*exp/numpy.pi)**0.75
                    if lx + ly + lz > 0:
                        nom = (4*exp)**((lx+ly+lz)/2.0)
                        den = numpy.sqrt(dfact(2*lx-1) * dfact(2*ly-1) * dfact(2*lz-1))
                        return norm_s * nom / den
                    else:
                        return norm_s
            else:
                get_normalization_factor = lambda exp, lx, ly, lz: 1

            self.skip_lines(inputfile, ['b', 'basisname'])

            line = next(inputfile)
            spherical = line.strip() == "spherical"
            if hasattr(self, 'spherical_basis'):
                assert self.spherical_basis == spherical
            else:
                self.spherical_basis = spherical

            gbasis = []
            self.skip_line(inputfile, 'stars')
            line = next(inputfile)
            while line.strip():

                element, index = line.split()
                if len(element) > 1:
                    element = element[0] + element[1:].lower()
                atomno = self.table.number[element]
                index = int(index)

                # This is the code that adds missing atoms when symmetry atoms are excluded
                # from the basis set printout. Again, this will work only if all atoms of
                # the same element use the same basis set.
                while index > len(gbasis) + 1:
                    gbasis.append(get_symmetry_atom_basis(gbasis))

                gbasis.append([])
                line = next(inputfile)
                while line.find("*") == -1:

                    # The shell type and primitive count is in the first line.
                    shell_type, nprimitives, smthg = line.split()
                    nprimitives = int(nprimitives)

                    # Get the angular momentum for this shell type.
                    momentum = {'S': 0, 'P': 1, 'D': 2, 'F': 3, 'G': 4, 'H': 5, 'I': 6}[shell_type.upper()]

                    # Read in the primitives.
                    primitives_lines = [next(inputfile) for i in range(nprimitives)]
                    primitives = [list(map(float, pl.split())) for pl in primitives_lines]

                    # Un-normalize the coefficients. Psi prints the normalized coefficient
                    # of the highest polynomial, namely XX for D orbitals, XXX for F, and so on.
                    for iprim, prim in enumerate(primitives):
                        exp, coef = prim
                        coef = coef / get_normalization_factor(exp, momentum, 0, 0)
                        primitives[iprim] = [exp, coef]

                    primitives = [tuple(p) for p in primitives]
                    shell = [shell_type, primitives]
                    gbasis[-1].append(shell)

                    line = next(inputfile)

                line = next(inputfile)

            # We will also need to add symmetry atoms that are missing from the input
            # at the end of this block, if the symmetry atoms are last.
            while len(gbasis) < self.natom:
                gbasis.append(get_symmetry_atom_basis(gbasis))

            self.gbasis = gbasis

        # A block called 'Calculation Information' prints these before starting the SCF.
        if (self.section == "Pre-Iterations") and ("Number of atoms" in line):
            natom = int(line.split()[-1])
            self.set_attribute('natom', natom)
        if (self.section == "Pre-Iterations") and ("Number of atomic orbitals" in line):
            nbasis = int(line.split()[-1])
            self.set_attribute('nbasis', nbasis)
        if (self.section == "Pre-Iterations") and ("Total" in line):
            chomp = line.split()
            nbasis = int(chomp[1])
            self.set_attribute('nbasis', nbasis)

        #  ==> Iterations <==

        # Psi3 converges just the density elements, although it reports in the iterations
        # changes in the energy as well as the DIIS error.
        psi3_iterations_header = "iter       total energy        delta E         delta P          diiser"
        if (self.version == 3) and (line.strip() == psi3_iterations_header):

            if not hasattr(self, 'scfvalues'):
                self.scfvalues = []
            self.scfvalues.append([])

            line = next(inputfile)
            while line.strip():
                ddensity = float(line.split()[-2])
                self.scfvalues[-1].append([ddensity])
                line = next(inputfile)

        # Psi4 converges both the SCF energy and density elements and reports both in the
        # iterations printout. However, the default convergence scheme involves a density-fitted
        # algorithm for efficiency, and this is often followed by a something with exact electron
        # repulsion integrals. In that case, there are actually two convergence cycles performed,
        # one for the density-fitted algorithm and one for the exact one, and the iterations are
        # printed in two blocks separated by some set-up information.
        if (self.section == "Iterations") and (line.strip() == "==> Iterations <=="):

            if not hasattr(self, 'scfvalues'):
                self.scfvalues = []
            scfvals = []

            self.skip_lines(inputfile, ['b', 'header', 'b'])
            line = next(inputfile)
            # Read each SCF iteration.
            while line.strip() != "==> Post-Iterations <==":
                if line.strip() and line.split()[0][0] == '@':
                    denergy = float(line.split()[4])
                    ddensity = float(line.split()[5])
                    scfvals.append([denergy, ddensity])
                try:
                    line = next(inputfile)
                except StopIteration:
                    self.logger.warning('File terminated before end of last SCF! Last density err: {}'.format(ddensity))
                    break
            self.section = "Post-Iterations"
            self.scfvalues.append(scfvals)

        # This section, from which we parse molecular orbital symmetries and
        # orbital energies, is quite similar for both Psi3 and Psi4, and in fact
        # the format for orbtials is the same, although the headers and spacers
        # are a bit different. Let's try to get both parsed with one code block.
        #
        # Here is how the block looks like for Psi4:
        #
        #	Orbital Energies (a.u.)
        #	-----------------------
        #
        #	Doubly Occupied:
        #
        #	   1Bu   -11.040586     1Ag   -11.040524     2Bu   -11.031589
        #	   2Ag   -11.031589     3Bu   -11.028950     3Ag   -11.028820
        # (...)
        #	  15Ag    -0.415620     1Bg    -0.376962     2Au    -0.315126
        #	   2Bg    -0.278361     3Bg    -0.222189
        #
        #	Virtual:
        #
        #	   3Au     0.198995     4Au     0.268517     4Bg     0.308826
        #	   5Au     0.397078     5Bg     0.521759    16Ag     0.565017
        # (...)
        #	  24Ag     0.990287    24Bu     1.027266    25Ag     1.107702
        #	  25Bu     1.124938
        #
        # The case is different in the trigger string.
        if "orbital energies (a.u.)" in line.lower():

            # If this is Psi4, we will be in the appropriate section.
            assert (self.version == 3) or (self.section == "Post-Iterations")

            self.moenergies = [[]]
            self.mosyms = [[]]

            # Psi4 has dashes under the trigger line, but Psi3 did not.
            if self.version == 4:
                self.skip_line(inputfile, 'dashes')
            self.skip_line(inputfile, 'blank')

            # Both versions have this case-insensitive substring.
            occupied = next(inputfile)
            if self.reference[0:2] == 'RO' or self.reference[0:1] == 'R':
                assert 'doubly occupied' in occupied.lower()
            elif self.reference[0:1] == 'U':
                assert 'alpha occupied' in occupied.lower()

            # Psi4 now has a blank line, Psi3 does not.
            if self.version == 4:
                self.skip_line(inputfile, 'blank')

            # Parse the occupied MO symmetries and energies.
            self._parse_mosyms_moenergies(inputfile, 0)

            # The last orbital energy here represents the HOMO.
            self.homos = [len(self.moenergies[0])-1]
            # For a restricted open-shell calculation, this is the
            # beta HOMO, and we assume the singly-occupied orbitals
            # are all alpha, which are handled next.
            if self.reference[0:2] == 'RO':
                self.homos.append(self.homos[0])

            # Different numbers of blank lines in Psi3 and Psi4.
            if self.version == 3:
                self.skip_line(inputfile, 'blank')

            unoccupied = next(inputfile)
            if self.reference[0:2] == 'RO':
                assert unoccupied.strip() == 'Singly Occupied:'
            elif self.reference[0:1] == 'R':
                # The header for virtual orbitals is different for
                # Psi3 and Psi4.
                if self.version == 3:
                    assert unoccupied.strip() == 'Unoccupied orbitals'
                else:
                    assert unoccupied.strip() == 'Virtual:'
            elif self.reference[0:1] == 'U':
                assert unoccupied.strip() == 'Alpha Virtual:'

            # Psi4 now has a blank line, Psi3 does not.
            if self.version == 4:
                self.skip_line(inputfile, 'blank')

            # Parse the unoccupied MO symmetries and energies.
            self._parse_mosyms_moenergies(inputfile, 0)

            # Here is where we handle the Beta or Singly occupied orbitals.
            if self.reference[0:1] == 'U':
                self.mosyms.append([])
                self.moenergies.append([])
                line = next(inputfile)
                assert line.strip() == 'Beta Occupied:'
                self.skip_line(inputfile, 'blank')
                self._parse_mosyms_moenergies(inputfile, 1)
                self.homos.append(len(self.moenergies[1])-1)
                line = next(inputfile)
                assert line.strip() == 'Beta Virtual:'
                self.skip_line(inputfile, 'blank')
                self._parse_mosyms_moenergies(inputfile, 1)
            elif self.reference[0:2] == 'RO':
                line = next(inputfile)
                assert line.strip() == 'Virtual:'
                self.skip_line(inputfile, 'blank')
                self._parse_mosyms_moenergies(inputfile, 0)

            if self.version == 4:
                line = next(inputfile)
                assert line.strip() == 'Final Occupation by Irrep:'
                line = next(inputfile)
                irreps = line.split()
                line = next(inputfile)
                tokens = line.split()
                assert tokens[0] == 'DOCC'
                docc = sum([int(x.replace(',', '')) for x in tokens[2:-1]])
                line = next(inputfile)
                if line.strip():
                    tokens = line.split()
                    assert tokens[0] in ('SOCC', 'NA')
                    socc = sum([int(x.replace(',', '')) for x in tokens[2:-1]])
                    # Fix up the restricted open-shell alpha HOMO.
                    if self.reference[0:2] == 'RO':
                        self.homos[0] += socc

        # Both Psi3 and Psi4 print the final SCF energy right after the orbital energies,
        # but the label is different. Psi4 also does DFT, and the label is also different in that case.
        if (self.version == 3 and "* SCF total energy" in line) or \
           (self.section == "Post-Iterations" and "Final Energy:" in line):
            if self.version == 3:
                e = float(line.split()[-1])
            else:
                e = float(line.split()[3])
            if not hasattr(self, 'scfenergies'):
                self.scfenergies = []
            self.scfenergies.append(utils.convertor(e, 'hartree', 'eV'))

        #  ==> Molecular Orbitals <==
        #
        #                 1            2            3            4            5
        #
        #    1    0.7014827    0.7015412    0.0096801    0.0100168    0.0016438
        #    2    0.0252630    0.0251793   -0.0037890   -0.0037346    0.0016447
        # ...
        #   59    0.0000133   -0.0000067    0.0000005   -0.0047455   -0.0047455
        #   60    0.0000133    0.0000067    0.0000005    0.0047455   -0.0047455
        #
        # Ene   -11.0288198  -11.0286067  -11.0285837  -11.0174766  -11.0174764
        # Sym            Ag           Bu           Ag           Bu           Ag
        # Occ             2            2            2            2            2
        #
        #
        #                11           12           13           14           15
        #
        #    1    0.1066946    0.1012709    0.0029709    0.0120562    0.1002765
        #    2   -0.2753689   -0.2708037   -0.0102079   -0.0329973   -0.2790813
        # ...
        #
        if (self.section) and ("Molecular Orbitals" in self.section) \
           and ("Molecular Orbitals" in line):

            self.skip_line(inputfile, 'blank')

            mocoeffs = []
            indices = next(inputfile)
            while indices.strip():

                if indices[:3] == '***':
                    break

                indices = [int(i) for i in indices.split()]

                if len(mocoeffs) < indices[-1]:
                    for i in range(len(indices)):
                        mocoeffs.append([])
                else:
                    assert len(mocoeffs) == indices[-1]

                self.skip_line(inputfile, 'blank')

                line = next(inputfile)
                while line.strip():
                    iao = int(line.split()[0])
                    coeffs = [float(c) for c in line.split()[1:]]
                    for i, c in enumerate(coeffs):
                        mocoeffs[indices[i]-1].append(c)
                    line = next(inputfile)

                energies = next(inputfile)
                symmetries = next(inputfile)
                occupancies = next(inputfile)

                self.skip_lines(inputfile, ['b', 'b'])
                indices = next(inputfile)

            if not hasattr(self, 'mocoeffs'):
                self.mocoeffs = []
            self.mocoeffs.append(mocoeffs)

        # The formats for Mulliken and Lowdin atomic charges are the same, just with
        # the name changes, so use the same code for both.
        #
        # Properties computed using the SCF density density matrix
        #   Mulliken Charges: (a.u.)
        #    Center  Symbol    Alpha    Beta     Spin     Total
        #        1     C     2.99909  2.99909  0.00000  0.00182
        #        2     C     2.99909  2.99909  0.00000  0.00182
        # ...
        for pop_type in ["Mulliken", "Lowdin"]:
            if line.strip() == "%s Charges: (a.u.)" % pop_type:
                if not hasattr(self, 'atomcharges'):
                    self.atomcharges = {}
                header = next(inputfile)

                line = next(inputfile)
                while not line.strip():
                    line = next(inputfile)

                charges = []
                while line.strip():
                    ch = float(line.split()[-1])
                    charges.append(ch)
                    line = next(inputfile)
                self.atomcharges[pop_type.lower()] = charges

        # This is for the older conventional MP2 code in 4.0b5.
        mp_trigger = "MP2 Total Energy (a.u.)"
        if line.strip()[:len(mp_trigger)] == mp_trigger:
            self.metadata["methods"].append("MP2")
            mpenergy = utils.convertor(float(line.split()[-1]), 'hartree', 'eV')
            if not hasattr(self, 'mpenergies'):
                self.mpenergies = []
            self.mpenergies.append([mpenergy])
        # This is for the newer DF-MP2 code in 4.0.
        if 'DF-MP2 Energies' in line:
            while 'Total Energy' not in line:
                line = next(inputfile)
            mpenergy = utils.convertor(float(line.split()[3]), 'hartree', 'eV')
            if not hasattr(self, 'mpenergies'):
                self.mpenergies = []
            self.mpenergies.append([mpenergy])

        # Note this is just a start and needs to be modified for CCSD(T), etc.
        ccsd_trigger = "* CCSD total energy"
        if line.strip()[:len(ccsd_trigger)] == ccsd_trigger:
            self.metadata["methods"].append("CCSD")
            ccsd_energy = utils.convertor(float(line.split()[-1]), 'hartree', 'eV')
            if not hasattr(self, "ccenergis"):
                self.ccenergies = []
            self.ccenergies.append(ccsd_energy)

        # The geometry convergence targets and values are printed in a table, with the legends
        # describing the convergence annotation. Probably exact slicing of the line needs
        # to be done in order to extract the numbers correctly. If there are no values for
        # a paritcular target it means they are not used (marked also with an 'o'), and in this case
        # we will set a value of numpy.inf so that any value will be smaller.
        #
        #  ==> Convergence Check <==
        #
        #  Measures of convergence in internal coordinates in au.
        #  Criteria marked as inactive (o), active & met (*), and active & unmet ( ).
        #  ---------------------------------------------------------------------------------------------
        #   Step     Total Energy     Delta E     MAX Force     RMS Force      MAX Disp      RMS Disp
        #  ---------------------------------------------------------------------------------------------
        #    Convergence Criteria    1.00e-06 *    3.00e-04 *             o    1.20e-03 *             o
        #  ---------------------------------------------------------------------------------------------
        #      2    -379.77675264   -7.79e-03      1.88e-02      4.37e-03 o    2.29e-02      6.76e-03 o  ~
        #  ---------------------------------------------------------------------------------------------
        #
        if (self.section == "Convergence Check") and line.strip() == "==> Convergence Check <==":

            self.skip_lines(inputfile, ['b', 'units', 'comment', 'dash+tilde', 'header', 'dash+tilde'])

            # These are the position in the line at which numbers should start.
            starts = [27, 41, 55, 69, 83]

            criteria = next(inputfile)
            geotargets = []
            for istart in starts:
                if criteria[istart:istart+9].strip():
                    geotargets.append(float(criteria[istart:istart+9]))
                else:
                    geotargets.append(numpy.inf)

            self.skip_line(inputfile, 'dashes')

            values = next(inputfile)
            geovalues = []
            for istart in starts:
                if values[istart:istart+9].strip():
                    geovalues.append(float(values[istart:istart+9]))

            if not hasattr(self, "optstatus"):
                self.optstatus = []
            self.optstatus.append(data.ccData.OPT_NEW)

            # This assertion may be too restrictive, but we haven't seen the geotargets change.
            # If such an example comes up, update the value since we're interested in the last ones.
            if not hasattr(self, 'geotargets'):
                self.geotargets = geotargets
            else:
                assert self.geotargets == geotargets

            if not hasattr(self, 'geovalues'):
                self.geovalues = []
            self.geovalues.append(geovalues)

        # This message signals a converged optimization, in which case we want
        # to append the index for this step to optdone, which should be equal
        # to the number of geovalues gathered so far.
        if "Optimization is complete!" in line:

            # This is a workaround for Psi4.0/sample_opt-irc-2.out;
            # IRC calculations currently aren't parsed properly for
            # optimization parameters.
            if hasattr(self, 'geovalues'):

                if not hasattr(self, 'optdone'):
                    self.optdone = []
                self.optdone.append(len(self.geovalues))

                assert hasattr(self, "optstatus") and len(self.optstatus) > 0
                self.optstatus[-1] = data.ccData.OPT_DONE

        # This message means that optimization has stopped for some reason, but we
        # still want optdone to exist in this case, although it will be an empty list.
        if line.strip() == "Optimizer: Did not converge!":
            if not hasattr(self, 'optdone'):
                self.optdone = []

            assert hasattr(self, "optstatus") and len(self.optstatus) > 0
            self.optstatus[-1] = data.ccData.OPT_UNCONVERGED

        # The reference point at which properties are evaluated in Psi4 is explicitely stated,
        # so we can save it for later. It is not, however, a part of the Properties section,
        # but it appears before it and also in other places where properies that might depend
        # on it are printed.
        #
        # Properties will be evaluated at   0.000000,   0.000000,   0.000000 Bohr
        #
        if (self.version == 4) and ("Properties will be evaluated at" in line.strip()):
            self.origin = numpy.array([float(x.strip(',')) for x in line.split()[-4:-1]])
            assert line.split()[-1] == "Bohr"
            self.origin = utils.convertor(self.origin, 'bohr', 'Angstrom')

        # The properties section print the molecular dipole moment:
        #
        #  ==> Properties <==
        #
        #
        #Properties computed using the SCF density density matrix
        #  Nuclear Dipole Moment: (a.u.)
        #     X:     0.0000      Y:     0.0000      Z:     0.0000
        #
        #  Electronic Dipole Moment: (a.u.)
        #     X:     0.0000      Y:     0.0000      Z:     0.0000
        #
        #  Dipole Moment: (a.u.)
        #     X:     0.0000      Y:     0.0000      Z:     0.0000     Total:     0.0000
        #
        if (self.section == "Properties") and line.strip() == "Dipole Moment: (a.u.)":

            line = next(inputfile)
            dipole = numpy.array([float(line.split()[1]), float(line.split()[3]), float(line.split()[5])])
            dipole = utils.convertor(dipole, "ebohr", "Debye")

            if not hasattr(self, 'moments'):
                # Old versions of Psi4 don't print the origin; assume
                # it's at zero.
                if not hasattr(self, 'origin'):
                    self.origin = numpy.array([0.0, 0.0, 0.0])
                self.moments = [self.origin, dipole]
            else:
                try:
                    assert numpy.all(self.moments[1] == dipole)
                except AssertionError:
                    self.logger.warning('Overwriting previous multipole moments with new values')
                    self.logger.warning('This could be from post-HF properties or geometry optimization')
                    self.moments = [self.origin, dipole]

        # Higher multipole moments are printed separately, on demand, in lexicographical order.
        #
        # Multipole Moments:
        #
        # ------------------------------------------------------------------------------------
        #     Multipole             Electric (a.u.)       Nuclear  (a.u.)        Total (a.u.)
        # ------------------------------------------------------------------------------------
        #
        # L = 1.  Multiply by 2.5417462300 to convert to Debye
        # Dipole X            :          0.0000000            0.0000000            0.0000000
        # Dipole Y            :          0.0000000            0.0000000            0.0000000
        # Dipole Z            :          0.0000000            0.0000000            0.0000000
        #
        # L = 2.  Multiply by 1.3450341749 to convert to Debye.ang
        # Quadrupole XX       :      -1535.8888701         1496.8839996          -39.0048704
        # Quadrupole XY       :        -11.5262958           11.4580038           -0.0682920
        # ...
        #
        if line.strip() == "Multipole Moments:":

            self.skip_lines(inputfile, ['b', 'd', 'header', 'd', 'b'])

            # The reference used here should have been printed somewhere
            # before the properties and parsed above.
            moments = [self.origin]

            line = next(inputfile)
            while "----------" not in line.strip():

                rank = int(line.split()[2].strip('.'))

                multipole = []
                line = next(inputfile)
                while line.strip():

                    value = float(line.split()[-1])
                    fromunits = "ebohr" + (rank > 1)*("%i" % rank)
                    tounits = "Debye" + (rank > 1)*".ang" + (rank > 2)*("%i" % (rank-1))
                    value = utils.convertor(value, fromunits, tounits)
                    multipole.append(value)

                    line = next(inputfile)

                multipole = numpy.array(multipole)
                moments.append(multipole)
                line = next(inputfile)

            if not hasattr(self, 'moments'):
                self.moments = moments
            else:
                for im, m in enumerate(moments):
                    if len(self.moments) <= im:
                        self.moments.append(m)
                    else:
                        assert numpy.allclose(self.moments[im], m, atol=1.0e4)

        # We can also get some higher moments in Psi3, although here the dipole is not printed
        # separately and the order is not lexicographical. However, the numbers seem
        # kind of strange -- the quadrupole seems to be traceless, although I'm not sure
        # whether the standard transformation has been used. So, until we know what kind
        # of moment these are and how to make them raw again, we will only parse the dipole.
        #
        # --------------------------------------------------------------
        #                *** Electric multipole moments ***
        # --------------------------------------------------------------
        #
        #  CAUTION : The system has non-vanishing dipole moment, therefore
        #    quadrupole and higher moments depend on the reference point.
        #
        # -Coordinates of the reference point (a.u.) :
        #           x                     y                     z
        #  --------------------  --------------------  --------------------
        #          0.0000000000          0.0000000000          0.0000000000
        #
        # -Electric dipole moment (expectation values) :
        #
        #    mu(X)  =  -0.00000 D  =  -1.26132433e-43 C*m  =  -0.00000000 a.u.
        #    mu(Y)  =   0.00000 D  =   3.97987832e-44 C*m  =   0.00000000 a.u.
        #    mu(Z)  =   0.00000 D  =   0.00000000e+00 C*m  =   0.00000000 a.u.
        #    |mu|   =   0.00000 D  =   1.32262368e-43 C*m  =   0.00000000 a.u.
        #
        # -Components of electric quadrupole moment (expectation values) (a.u.) :
        #
        #     Q(XX) =   10.62340220   Q(YY) =    1.11816843   Q(ZZ) =  -11.74157063
        #     Q(XY) =    3.64633112   Q(XZ) =    0.00000000   Q(YZ) =    0.00000000
        #
        if (self.version == 3) and line.strip() == "*** Electric multipole moments ***":

            self.skip_lines(inputfile, ['d', 'b', 'caution1', 'caution2', 'b'])

            coordinates = next(inputfile)
            assert coordinates.split()[-2] == "(a.u.)"
            self.skip_lines(inputfile, ['xyz', 'd'])
            line = next(inputfile)
            self.origin = numpy.array([float(x) for x in line.split()])
            self.origin = utils.convertor(self.origin, 'bohr', 'Angstrom')

            self.skip_line(inputfile, "blank")
            line = next(inputfile)
            assert "Electric dipole moment" in line
            self.skip_line(inputfile, "blank")

            # Make sure to use the column that has the value in Debyes.
            dipole = []
            for i in range(3):
                line = next(inputfile)
                dipole.append(float(line.split()[2]))

            if not hasattr(self, 'moments'):
                self.moments = [self.origin, dipole]
            else:
                assert self.moments[1] == dipole

        ## Harmonic frequencies.

        # -------------------------------------------------------------

        #   Computing second-derivative from gradients using projected,
        #   symmetry-adapted, cartesian coordinates (fd_freq_1).

        #   74 gradients passed in, including the reference geometry.
        #   Generating complete list of displacements from unique ones.

        #       Operation 2 takes plus displacements of irrep Bg to minus ones.
        #       Operation 3 takes plus displacements of irrep Au to minus ones.
        #       Operation 2 takes plus displacements of irrep Bu to minus ones.

        #         Irrep      Harmonic Frequency
        #                         (cm-1)
        #       -----------------------------------------------
        #            Au          137.2883
        if line.strip() == 'Irrep      Harmonic Frequency':

            vibsyms = []
            vibfreqs = []

            self.skip_lines(inputfile, ['(cm-1)', 'dashes'])

            ## The first section contains the symmetry of each normal
            ## mode and its frequency.
            line = next(inputfile)
            while '---' not in line:
                chomp = line.split()
                vibsym = chomp[0]
                vibfreq = Psi.parse_vibfreq(chomp[1])
                vibsyms.append(vibsym)
                vibfreqs.append(vibfreq)
                line = next(inputfile)

            self.set_attribute('vibsyms', vibsyms)
            self.set_attribute('vibfreqs', vibfreqs)

            line = next(inputfile)
            assert line.strip() == ''
            line = next(inputfile)
            assert 'Normal Modes' in line
            line = next(inputfile)
            assert 'Molecular mass is' in line
            if hasattr(self, 'atommasses'):
                assert abs(float(line.split()[3]) - sum(self.atommasses)) < 1.0e-4
            line = next(inputfile)
            assert line.strip() == 'Frequencies in cm^-1; force constants in au.'
            line = next(inputfile)
            assert line.strip() == ''
            line = next(inputfile)

            ## The second section contains the frequency, force
            ## constant, and displacement for each normal mode, along
            ## with the atomic masses.

            #       Normal Modes (non-mass-weighted).
            #       Molecular mass is  130.07825 amu.
            #       Frequencies in cm^-1; force constants in au.

            #  Frequency:        137.29
            #  Force constant:   0.0007
            #            X       Y       Z           mass
            # C      0.000   0.000   0.050      12.000000
            # C      0.000   0.000   0.050      12.000000
            for vibfreq in self.vibfreqs:
                _vibfreq = Psi.parse_vibfreq(line[13:].strip())
                assert abs(vibfreq - _vibfreq) < 1.0e-2
                line = next(inputfile)
                # Can't do anything with this for now.
                assert 'Force constant:' in line
                line = next(inputfile)
                assert 'X       Y       Z           mass' in line
                line = next(inputfile)
                if not hasattr(self, 'vibdisps'):
                    self.vibdisps = []
                normal_mode_disps = []
                # for k in range(self.natom):
                while line.strip():
                    chomp = line.split()
                    # Do nothing with this for now.
                    atomsym = chomp[0]
                    atomcoords = [float(x) for x in chomp[1:4]]
                    # Do nothing with this for now.
                    atommass = float(chomp[4])
                    normal_mode_disps.append(atomcoords)
                    line = next(inputfile)
                self.vibdisps.append(normal_mode_disps)
                line = next(inputfile)

    def _parse_mosyms_moenergies(self, inputfile, spinidx):
        """Parse molecular orbital symmetries and energies from the
        'Post-Iterations' section.
        """
        line = next(inputfile)
        while line.strip():
            for i in range(len(line.split()) // 2):
                self.mosyms[spinidx].append(line.split()[i*2][-2:])
                moenergy = utils.convertor(float(line.split()[i*2+1]), "hartree", "eV")
                self.moenergies[spinidx].append(moenergy)
            line = next(inputfile)
        return

    @staticmethod
    def parse_vibfreq(vibfreq):
        """Imaginary frequencies are printed as '12.34i', rather than
        '-12.34'.
        """
        is_imag = vibfreq[-1] == 'i'
        if is_imag:
            return -float(vibfreq[:-1])
        else:
            return float(vibfreq)


if __name__ == "__main__":
    import doctest, psiparser
    doctest.testmod(psiparser, verbose=False)
<|MERGE_RESOLUTION|>--- conflicted
+++ resolved
@@ -1,1145 +1,1133 @@
-# -*- coding: utf-8 -*-
-#
-# This file is part of cclib (http://cclib.github.io), a library for parsing
-# and interpreting the results of computational chemistry packages.
-#
-# Copyright (C) 2008-2016, the cclib development team
-#
-# The library is free software, distributed under the terms of
-# the GNU Lesser General Public version 2.1 or later. You should have
-# received a copy of the license along with cclib. You can also access
-# the full license online at http://www.gnu.org/copyleft/lgpl.html.
-
-"""Parser for Psi3 and Psi4 output files"""
-
-
-import re
-
-import numpy
-
-from . import data
-from . import logfileparser
-from . import utils
-
-
-class Psi(logfileparser.Logfile):
-    """A Psi log file."""
-
-    def __init__(self, *args, **kwargs):
-
-        # Call the __init__ method of the superclass
-        super(Psi, self).__init__(logname="Psi", *args, **kwargs)
-        if not hasattr(self, "metadata"):
-            self.metadata = {}
-            self.metadata["package"] = self.logname
-
-    def __str__(self):
-        """Return a string representation of the object."""
-        return "Psi log file %s" % (self.filename)
-
-    def __repr__(self):
-        """Return a representation of the object."""
-        return 'Psi("%s")' % (self.filename)
-
-    def before_parsing(self):
-
-        # There are some major differences between the output of Psi3 and Psi4,
-        # so it will be useful to register which one we are dealing with.
-        self.version = None
-
-        # Early beta versions of Psi4 normalize basis function
-        # coefficients when printing.
-        self.version_4_beta = False
-
-        # This is just used to track which part of the output we are in for Psi4,
-        # with changes triggered by ==> things like this <== (Psi3 does not have this)
-        self.section = None
-
-<<<<<<< HEAD
-        self.metadata['methods'] = []
-
-    def normalisesym(self, label):
-        """Use standard symmetry labels instead of NWChem labels.
-=======
-        # Keep track of whether or not we're performing an
-        # (un)restricted calculation. Can be ('RHF', 'UHF', 'ROHF',
-        # 'CUHF').
-        self.reference = 'RHF'
->>>>>>> 6f520773
-
-    def after_parsing(self):
-
-        # Newer versions of Psi4 don't explicitly print the number of atoms.
-        if not hasattr(self, 'natom'):
-            if hasattr(self, 'atomnos'):
-                self.set_attribute('natom', len(self.atomnos))
-
-    def normalisesym(self, label):
-        """Use standard symmetry labels instead of Psi labels."""
-        # Psi uses the correct labels.
-        return label
-
-    def extract(self, inputfile, line):
-        """Extract information from the file object inputfile."""
-
-        # The version should always be detected.
-        if "PSI3: An Open-Source Ab Initio" in line:
-            self.version = 3
-        if "PSI4: An Open-Source Ab Initio".lower() in line.lower():
-            self.version = 4
-<<<<<<< HEAD
-        self.metadata["package_version"] = self.version
-=======
-            # A more detailed version (minor and patch level) appears
-            # on the next line.
-            line = next(inputfile)
-            # Keep track of early versions of Psi4.
-            if "beta" in line:
-                self.version_4_beta = True
->>>>>>> 6f520773
-
-        # This will automatically change the section attribute for Psi4, when encountering
-        # a line that <== looks like this ==>, to whatever is in between.
-        if (line.strip()[:3] == "==>") and (line.strip()[-3:] == "<=="):
-            self.section = line.strip()[4:-4]
-            if self.section == "DFT Potential":
-                self.metadata["methods"].append("DFT")
-
-        # Determine whether or not the reference wavefunction is
-        # restricted, unrestricted, or restricted open-shell.
-        if line.strip() == "SCF":
-            self.skip_line(inputfile, 'author list')
-            line = next(inputfile)
-            self.reference = line.split()[0]
-            # Work with a complex reference as if it's real.
-            if self.reference[0] == 'C':
-                self.reference = self.reference[1:]
-
-        # Psi3 prints the coordinates in several configurations, and we will parse the
-        # the canonical coordinates system in Angstroms as the first coordinate set,
-        # although it is actually somewhere later in the input, after basis set, etc.
-        # We can also get or verify the number of atoms and atomic numbers from this block.
-        if (self.version == 3) and (line.strip() == "-Geometry in the canonical coordinate system (Angstrom):"):
-
-            self.skip_lines(inputfile, ['header', 'd'])
-
-            coords = []
-            numbers = []
-            line = next(inputfile)
-            while line.strip():
-
-                tokens = line.split()
-
-                element = tokens[0]
-                numbers.append(self.table.number[element])
-
-                x = float(tokens[1])
-                y = float(tokens[2])
-                z = float(tokens[3])
-                coords.append([x, y, z])
-
-                line = next(inputfile)
-
-            self.set_attribute('natom', len(coords))
-            self.set_attribute('atomnos', numbers)
-
-            if not hasattr(self, 'atomcoords'):
-                self.atomcoords = []
-            self.atomcoords.append(coords)
-
-        #  ==> Geometry <==
-        #
-        #    Molecular point group: c2h
-        #    Full point group: C2h
-        #
-        #    Geometry (in Angstrom), charge = 0, multiplicity = 1:
-        #
-        #       Center              X                  Y                   Z
-        #    ------------   -----------------  -----------------  -----------------
-        #           C         -1.415253322400     0.230221785400     0.000000000000
-        #           C          1.415253322400    -0.230221785400     0.000000000000
-        # ...
-        #
-        if (self.section == "Geometry") and ("Geometry (in Angstrom), charge" in line):
-
-            assert line.split()[3] == "charge"
-            charge = int(line.split()[5].strip(','))
-            self.set_attribute('charge', charge)
-
-            assert line.split()[6] == "multiplicity"
-            mult = int(line.split()[8].strip(':'))
-            self.set_attribute('mult', mult)
-
-            self.skip_line(inputfile, "blank")
-            line = next(inputfile)
-
-            # Usually there is the header and dashes, but, for example, the coordinates
-            # printed when a geometry optimization finishes do not have it.
-            if line.split()[0] == "Center":
-                self.skip_line(inputfile, "dashes")
-                line = next(inputfile)
-
-            elements = []
-            coords = []
-            atommasses = []
-            while line.strip():
-                chomp = line.split()
-                el, x, y, z = chomp[:4]
-                if len(el) > 1:
-                    el = el[0] + el[1:].lower()
-                elements.append(el)
-                coords.append([float(x), float(y), float(z)])
-                # Newer versions of Psi4 print atomic masses.
-                if len(chomp) == 5:
-                    atommasses.append(float(chomp[4]))
-                line = next(inputfile)
-
-            # The 0 is to handle the presence of ghost atoms.
-            self.set_attribute('atomnos', [self.table.number.get(el, 0) for el in elements])
-
-            if not hasattr(self, 'atomcoords'):
-                self.atomcoords = []
-
-            # This condition discards any repeated coordinates that Psi print. For example,
-            # geometry optimizations will print the coordinates at the beginning of and SCF
-            # section and also at the start of the gradient calculation.
-            if len(self.atomcoords) == 0 or self.atomcoords[-1] != coords:
-                self.atomcoords.append(coords)
-
-            if len(atommasses) > 0:
-                if not hasattr(self, 'atommasses'):
-                    self.atommasses = atommasses
-
-        # In Psi3 there are these two helpful sections.
-        if (self.version == 3) and (line.strip() == '-SYMMETRY INFORMATION:'):
-            line = next(inputfile)
-            while line.strip():
-                if "Number of atoms" in line:
-                    self.set_attribute('natom', int(line.split()[-1]))
-                line = next(inputfile)
-        if (self.version == 3) and (line.strip() == "-BASIS SET INFORMATION:"):
-            line = next(inputfile)
-            while line.strip():
-                if "Number of SO" in line:
-                    self.set_attribute('nbasis', int(line.split()[-1]))
-                line = next(inputfile)
-
-        # Psi4 repeats the charge and multiplicity after the geometry.
-        if (self.section == "Geometry") and (line[2:16].lower() == "charge       ="):
-            charge = int(line.split()[-1])
-            self.set_attribute('charge', charge)
-        if (self.section == "Geometry") and (line[2:16].lower() == "multiplicity ="):
-            mult = int(line.split()[-1])
-            self.set_attribute('mult', mult)
-
-        # In Psi3, the section with the contraction scheme can be used to infer atombasis.
-        if (self.version == 3) and line.strip() == "-Contraction Scheme:":
-
-            self.skip_lines(inputfile, ['header', 'd'])
-
-            indices = []
-            line = next(inputfile)
-            while line.strip():
-                shells = line.split('//')[-1]
-                expression = shells.strip().replace(' ', '+')
-                expression = expression.replace('s', '*1')
-                expression = expression.replace('p', '*3')
-                expression = expression.replace('d', '*6')
-                nfuncs = eval(expression)
-                if len(indices) == 0:
-                    indices.append(range(nfuncs))
-                else:
-                    start = indices[-1][-1] + 1
-                    indices.append(range(start, start+nfuncs))
-                line = next(inputfile)
-
-            self.set_attribute('atombasis', indices)
-
-        # In Psi3, the integrals program prints useful information when invoked.
-        if (self.version == 3) and (line.strip() == "CINTS: An integrals program written in C"):
-
-            self.skip_lines(inputfile, ['authors', 'd', 'b', 'b'])
-
-            line = next(inputfile)
-            assert line.strip() == "-OPTIONS:"
-            while line.strip():
-                line = next(inputfile)
-
-            line = next(inputfile)
-            assert line.strip() == "-CALCULATION CONSTANTS:"
-            while line.strip():
-                if "Number of atoms" in line:
-                    natom = int(line.split()[-1])
-                    self.set_attribute('natom', natom)
-                if "Number of symmetry orbitals" in line:
-                    nbasis = int(line.split()[-1])
-                    self.set_attribute('nbasis', nbasis)
-                line = next(inputfile)
-
-        # In Psi3, this part contains alot of important data pertaining to the SCF, but not only:
-        if (self.version == 3) and (line.strip() == "CSCF3.0: An SCF program written in C"):
-
-            self.skip_lines(inputfile, ['b', 'authors', 'b', 'd', 'b', 'mult', 'mult_comment', 'b'])
-
-            line = next(inputfile)
-            while line.strip():
-                if line.split()[0] == "multiplicity":
-                    mult = int(line.split()[-1])
-                    self.set_attribute('mult', mult)
-                if line.split()[0] == "charge":
-                    charge = int(line.split()[-1])
-                    self.set_attribute('charge', charge)
-                if line.split()[0] == "convergence":
-                    conv = float(line.split()[-1])
-                line = next(inputfile)
-
-            if not hasattr(self, 'scftargets'):
-                self.scftargets = []
-            self.scftargets.append([conv])
-
-        # The printout for Psi4 has a more obvious trigger for the SCF parameter printout.
-        if (self.section == "Algorithm") and (line.strip() == "==> Algorithm <=="):
-
-            self.skip_line(inputfile, 'blank')
-
-            line = next(inputfile)
-            while line.strip():
-                if "Energy threshold" in line:
-                    etarget = float(line.split()[-1])
-                if "Density threshold" in line:
-                    dtarget = float(line.split()[-1])
-                line = next(inputfile)
-
-            if not hasattr(self, "scftargets"):
-                self.scftargets = []
-            self.scftargets.append([etarget, dtarget])
-
-        # This section prints contraction information before the atomic basis set functions and
-        # is a good place to parse atombasis indices as well as atomnos. However, the section this line
-        # is in differs between HF and DFT outputs.
-        #
-        #  -Contraction Scheme:
-        #    Atom   Type   All Primitives // Shells:
-        #   ------ ------ --------------------------
-        #       1     C     6s 3p // 2s 1p
-        #       2     C     6s 3p // 2s 1p
-        #       3     C     6s 3p // 2s 1p
-        # ...
-        if self.section == "Primary Basis" :
-            if line[2:12] == "Basis Set:" :
-                self.metadata["basis_set"] = line.split()[2]
-
-        if (self.section == "Primary Basis" or self.section == "DFT Potential") and line.strip() == "-Contraction Scheme:":
-
-            self.skip_lines(inputfile, ['headers', 'd'])
-
-            atomnos = []
-            atombasis = []
-            atombasis_pos = 0
-            line = next(inputfile)
-            while line.strip():
-
-                element = line.split()[1]
-                if len(element) > 1:
-                    element = element[0] + element[1:].lower()
-                atomnos.append(self.table.number[element])
-
-                # To count the number of atomic orbitals for the atom, sum up the orbitals
-                # in each type of shell, times the numbers of shells. Currently, we assume
-                # the multiplier is a single digit and that there are only s and p shells,
-                # which will need to be extended later when considering larger basis sets,
-                # with corrections for the cartesian/spherical cases.
-                ao_count = 0
-                shells = line.split('//')[1].split()
-                for s in shells:
-                    count, type = s
-                    multiplier = 3*(type == 'p') or 1
-                    ao_count += multiplier*int(count)
-
-                if len(atombasis) > 0:
-                    atombasis_pos = atombasis[-1][-1] + 1
-                atombasis.append(list(range(atombasis_pos, atombasis_pos+ao_count)))
-
-                line = next(inputfile)
-
-            self.set_attribute('natom', len(atomnos))
-            self.set_attribute('atomnos', atomnos)
-            self.set_attribute('atombasis', atombasis)
-
-        # The atomic basis set is straightforward to parse, but there are some complications
-        # when symmetry is used, because in that case Psi4 only print the symmetry-unique atoms,
-        # and the list of symmetry-equivalent ones is not printed. Therefore, for simplicity here
-        # when an atomic is missing (atom indices are printed) assume the atomic orbitals of the
-        # last atom of the same element before it. This might not work if a mixture of basis sets
-        # is used somehow... but it should cover almost all cases for now.
-        #
-        # Note that Psi also print normalized coefficients (details below).
-        #
-        #  ==> AO Basis Functions <==
-        #
-        #    [ STO-3G ]
-        #    spherical
-        #    ****
-        #    C   1
-        #    S   3 1.00
-        #                        71.61683700           2.70781445
-        #                        13.04509600           2.61888016
-        # ...
-        if (self.section == "AO Basis Functions") and (line.strip() == "==> AO Basis Functions <=="):
-
-            def get_symmetry_atom_basis(gbasis):
-                """Get symmetry atom by replicating the last atom in gbasis of the same element."""
-
-                missing_index = len(gbasis)
-                missing_atomno = self.atomnos[missing_index]
-
-                ngbasis = len(gbasis)
-                last_same = ngbasis - self.atomnos[:ngbasis][::-1].index(missing_atomno) - 1
-                return gbasis[last_same]
-
-            dfact = lambda n: (n <= 0) or n * dfact(n-2)
-
-            # Early beta versions of Psi4 normalize basis function
-            # coefficients when printing.
-            if self.version_4_beta:
-                def get_normalization_factor(exp, lx, ly, lz):
-                    norm_s = (2*exp/numpy.pi)**0.75
-                    if lx + ly + lz > 0:
-                        nom = (4*exp)**((lx+ly+lz)/2.0)
-                        den = numpy.sqrt(dfact(2*lx-1) * dfact(2*ly-1) * dfact(2*lz-1))
-                        return norm_s * nom / den
-                    else:
-                        return norm_s
-            else:
-                get_normalization_factor = lambda exp, lx, ly, lz: 1
-
-            self.skip_lines(inputfile, ['b', 'basisname'])
-
-            line = next(inputfile)
-            spherical = line.strip() == "spherical"
-            if hasattr(self, 'spherical_basis'):
-                assert self.spherical_basis == spherical
-            else:
-                self.spherical_basis = spherical
-
-            gbasis = []
-            self.skip_line(inputfile, 'stars')
-            line = next(inputfile)
-            while line.strip():
-
-                element, index = line.split()
-                if len(element) > 1:
-                    element = element[0] + element[1:].lower()
-                atomno = self.table.number[element]
-                index = int(index)
-
-                # This is the code that adds missing atoms when symmetry atoms are excluded
-                # from the basis set printout. Again, this will work only if all atoms of
-                # the same element use the same basis set.
-                while index > len(gbasis) + 1:
-                    gbasis.append(get_symmetry_atom_basis(gbasis))
-
-                gbasis.append([])
-                line = next(inputfile)
-                while line.find("*") == -1:
-
-                    # The shell type and primitive count is in the first line.
-                    shell_type, nprimitives, smthg = line.split()
-                    nprimitives = int(nprimitives)
-
-                    # Get the angular momentum for this shell type.
-                    momentum = {'S': 0, 'P': 1, 'D': 2, 'F': 3, 'G': 4, 'H': 5, 'I': 6}[shell_type.upper()]
-
-                    # Read in the primitives.
-                    primitives_lines = [next(inputfile) for i in range(nprimitives)]
-                    primitives = [list(map(float, pl.split())) for pl in primitives_lines]
-
-                    # Un-normalize the coefficients. Psi prints the normalized coefficient
-                    # of the highest polynomial, namely XX for D orbitals, XXX for F, and so on.
-                    for iprim, prim in enumerate(primitives):
-                        exp, coef = prim
-                        coef = coef / get_normalization_factor(exp, momentum, 0, 0)
-                        primitives[iprim] = [exp, coef]
-
-                    primitives = [tuple(p) for p in primitives]
-                    shell = [shell_type, primitives]
-                    gbasis[-1].append(shell)
-
-                    line = next(inputfile)
-
-                line = next(inputfile)
-
-            # We will also need to add symmetry atoms that are missing from the input
-            # at the end of this block, if the symmetry atoms are last.
-            while len(gbasis) < self.natom:
-                gbasis.append(get_symmetry_atom_basis(gbasis))
-
-            self.gbasis = gbasis
-
-        # A block called 'Calculation Information' prints these before starting the SCF.
-        if (self.section == "Pre-Iterations") and ("Number of atoms" in line):
-            natom = int(line.split()[-1])
-            self.set_attribute('natom', natom)
-        if (self.section == "Pre-Iterations") and ("Number of atomic orbitals" in line):
-            nbasis = int(line.split()[-1])
-            self.set_attribute('nbasis', nbasis)
-        if (self.section == "Pre-Iterations") and ("Total" in line):
-            chomp = line.split()
-            nbasis = int(chomp[1])
-            self.set_attribute('nbasis', nbasis)
-
-        #  ==> Iterations <==
-
-        # Psi3 converges just the density elements, although it reports in the iterations
-        # changes in the energy as well as the DIIS error.
-        psi3_iterations_header = "iter       total energy        delta E         delta P          diiser"
-        if (self.version == 3) and (line.strip() == psi3_iterations_header):
-
-            if not hasattr(self, 'scfvalues'):
-                self.scfvalues = []
-            self.scfvalues.append([])
-
-            line = next(inputfile)
-            while line.strip():
-                ddensity = float(line.split()[-2])
-                self.scfvalues[-1].append([ddensity])
-                line = next(inputfile)
-
-        # Psi4 converges both the SCF energy and density elements and reports both in the
-        # iterations printout. However, the default convergence scheme involves a density-fitted
-        # algorithm for efficiency, and this is often followed by a something with exact electron
-        # repulsion integrals. In that case, there are actually two convergence cycles performed,
-        # one for the density-fitted algorithm and one for the exact one, and the iterations are
-        # printed in two blocks separated by some set-up information.
-        if (self.section == "Iterations") and (line.strip() == "==> Iterations <=="):
-
-            if not hasattr(self, 'scfvalues'):
-                self.scfvalues = []
-            scfvals = []
-
-            self.skip_lines(inputfile, ['b', 'header', 'b'])
-            line = next(inputfile)
-            # Read each SCF iteration.
-            while line.strip() != "==> Post-Iterations <==":
-                if line.strip() and line.split()[0][0] == '@':
-                    denergy = float(line.split()[4])
-                    ddensity = float(line.split()[5])
-                    scfvals.append([denergy, ddensity])
-                try:
-                    line = next(inputfile)
-                except StopIteration:
-                    self.logger.warning('File terminated before end of last SCF! Last density err: {}'.format(ddensity))
-                    break
-            self.section = "Post-Iterations"
-            self.scfvalues.append(scfvals)
-
-        # This section, from which we parse molecular orbital symmetries and
-        # orbital energies, is quite similar for both Psi3 and Psi4, and in fact
-        # the format for orbtials is the same, although the headers and spacers
-        # are a bit different. Let's try to get both parsed with one code block.
-        #
-        # Here is how the block looks like for Psi4:
-        #
-        #	Orbital Energies (a.u.)
-        #	-----------------------
-        #
-        #	Doubly Occupied:
-        #
-        #	   1Bu   -11.040586     1Ag   -11.040524     2Bu   -11.031589
-        #	   2Ag   -11.031589     3Bu   -11.028950     3Ag   -11.028820
-        # (...)
-        #	  15Ag    -0.415620     1Bg    -0.376962     2Au    -0.315126
-        #	   2Bg    -0.278361     3Bg    -0.222189
-        #
-        #	Virtual:
-        #
-        #	   3Au     0.198995     4Au     0.268517     4Bg     0.308826
-        #	   5Au     0.397078     5Bg     0.521759    16Ag     0.565017
-        # (...)
-        #	  24Ag     0.990287    24Bu     1.027266    25Ag     1.107702
-        #	  25Bu     1.124938
-        #
-        # The case is different in the trigger string.
-        if "orbital energies (a.u.)" in line.lower():
-
-            # If this is Psi4, we will be in the appropriate section.
-            assert (self.version == 3) or (self.section == "Post-Iterations")
-
-            self.moenergies = [[]]
-            self.mosyms = [[]]
-
-            # Psi4 has dashes under the trigger line, but Psi3 did not.
-            if self.version == 4:
-                self.skip_line(inputfile, 'dashes')
-            self.skip_line(inputfile, 'blank')
-
-            # Both versions have this case-insensitive substring.
-            occupied = next(inputfile)
-            if self.reference[0:2] == 'RO' or self.reference[0:1] == 'R':
-                assert 'doubly occupied' in occupied.lower()
-            elif self.reference[0:1] == 'U':
-                assert 'alpha occupied' in occupied.lower()
-
-            # Psi4 now has a blank line, Psi3 does not.
-            if self.version == 4:
-                self.skip_line(inputfile, 'blank')
-
-            # Parse the occupied MO symmetries and energies.
-            self._parse_mosyms_moenergies(inputfile, 0)
-
-            # The last orbital energy here represents the HOMO.
-            self.homos = [len(self.moenergies[0])-1]
-            # For a restricted open-shell calculation, this is the
-            # beta HOMO, and we assume the singly-occupied orbitals
-            # are all alpha, which are handled next.
-            if self.reference[0:2] == 'RO':
-                self.homos.append(self.homos[0])
-
-            # Different numbers of blank lines in Psi3 and Psi4.
-            if self.version == 3:
-                self.skip_line(inputfile, 'blank')
-
-            unoccupied = next(inputfile)
-            if self.reference[0:2] == 'RO':
-                assert unoccupied.strip() == 'Singly Occupied:'
-            elif self.reference[0:1] == 'R':
-                # The header for virtual orbitals is different for
-                # Psi3 and Psi4.
-                if self.version == 3:
-                    assert unoccupied.strip() == 'Unoccupied orbitals'
-                else:
-                    assert unoccupied.strip() == 'Virtual:'
-            elif self.reference[0:1] == 'U':
-                assert unoccupied.strip() == 'Alpha Virtual:'
-
-            # Psi4 now has a blank line, Psi3 does not.
-            if self.version == 4:
-                self.skip_line(inputfile, 'blank')
-
-            # Parse the unoccupied MO symmetries and energies.
-            self._parse_mosyms_moenergies(inputfile, 0)
-
-            # Here is where we handle the Beta or Singly occupied orbitals.
-            if self.reference[0:1] == 'U':
-                self.mosyms.append([])
-                self.moenergies.append([])
-                line = next(inputfile)
-                assert line.strip() == 'Beta Occupied:'
-                self.skip_line(inputfile, 'blank')
-                self._parse_mosyms_moenergies(inputfile, 1)
-                self.homos.append(len(self.moenergies[1])-1)
-                line = next(inputfile)
-                assert line.strip() == 'Beta Virtual:'
-                self.skip_line(inputfile, 'blank')
-                self._parse_mosyms_moenergies(inputfile, 1)
-            elif self.reference[0:2] == 'RO':
-                line = next(inputfile)
-                assert line.strip() == 'Virtual:'
-                self.skip_line(inputfile, 'blank')
-                self._parse_mosyms_moenergies(inputfile, 0)
-
-            if self.version == 4:
-                line = next(inputfile)
-                assert line.strip() == 'Final Occupation by Irrep:'
-                line = next(inputfile)
-                irreps = line.split()
-                line = next(inputfile)
-                tokens = line.split()
-                assert tokens[0] == 'DOCC'
-                docc = sum([int(x.replace(',', '')) for x in tokens[2:-1]])
-                line = next(inputfile)
-                if line.strip():
-                    tokens = line.split()
-                    assert tokens[0] in ('SOCC', 'NA')
-                    socc = sum([int(x.replace(',', '')) for x in tokens[2:-1]])
-                    # Fix up the restricted open-shell alpha HOMO.
-                    if self.reference[0:2] == 'RO':
-                        self.homos[0] += socc
-
-        # Both Psi3 and Psi4 print the final SCF energy right after the orbital energies,
-        # but the label is different. Psi4 also does DFT, and the label is also different in that case.
-        if (self.version == 3 and "* SCF total energy" in line) or \
-           (self.section == "Post-Iterations" and "Final Energy:" in line):
-            if self.version == 3:
-                e = float(line.split()[-1])
-            else:
-                e = float(line.split()[3])
-            if not hasattr(self, 'scfenergies'):
-                self.scfenergies = []
-            self.scfenergies.append(utils.convertor(e, 'hartree', 'eV'))
-
-        #  ==> Molecular Orbitals <==
-        #
-        #                 1            2            3            4            5
-        #
-        #    1    0.7014827    0.7015412    0.0096801    0.0100168    0.0016438
-        #    2    0.0252630    0.0251793   -0.0037890   -0.0037346    0.0016447
-        # ...
-        #   59    0.0000133   -0.0000067    0.0000005   -0.0047455   -0.0047455
-        #   60    0.0000133    0.0000067    0.0000005    0.0047455   -0.0047455
-        #
-        # Ene   -11.0288198  -11.0286067  -11.0285837  -11.0174766  -11.0174764
-        # Sym            Ag           Bu           Ag           Bu           Ag
-        # Occ             2            2            2            2            2
-        #
-        #
-        #                11           12           13           14           15
-        #
-        #    1    0.1066946    0.1012709    0.0029709    0.0120562    0.1002765
-        #    2   -0.2753689   -0.2708037   -0.0102079   -0.0329973   -0.2790813
-        # ...
-        #
-        if (self.section) and ("Molecular Orbitals" in self.section) \
-           and ("Molecular Orbitals" in line):
-
-            self.skip_line(inputfile, 'blank')
-
-            mocoeffs = []
-            indices = next(inputfile)
-            while indices.strip():
-
-                if indices[:3] == '***':
-                    break
-
-                indices = [int(i) for i in indices.split()]
-
-                if len(mocoeffs) < indices[-1]:
-                    for i in range(len(indices)):
-                        mocoeffs.append([])
-                else:
-                    assert len(mocoeffs) == indices[-1]
-
-                self.skip_line(inputfile, 'blank')
-
-                line = next(inputfile)
-                while line.strip():
-                    iao = int(line.split()[0])
-                    coeffs = [float(c) for c in line.split()[1:]]
-                    for i, c in enumerate(coeffs):
-                        mocoeffs[indices[i]-1].append(c)
-                    line = next(inputfile)
-
-                energies = next(inputfile)
-                symmetries = next(inputfile)
-                occupancies = next(inputfile)
-
-                self.skip_lines(inputfile, ['b', 'b'])
-                indices = next(inputfile)
-
-            if not hasattr(self, 'mocoeffs'):
-                self.mocoeffs = []
-            self.mocoeffs.append(mocoeffs)
-
-        # The formats for Mulliken and Lowdin atomic charges are the same, just with
-        # the name changes, so use the same code for both.
-        #
-        # Properties computed using the SCF density density matrix
-        #   Mulliken Charges: (a.u.)
-        #    Center  Symbol    Alpha    Beta     Spin     Total
-        #        1     C     2.99909  2.99909  0.00000  0.00182
-        #        2     C     2.99909  2.99909  0.00000  0.00182
-        # ...
-        for pop_type in ["Mulliken", "Lowdin"]:
-            if line.strip() == "%s Charges: (a.u.)" % pop_type:
-                if not hasattr(self, 'atomcharges'):
-                    self.atomcharges = {}
-                header = next(inputfile)
-
-                line = next(inputfile)
-                while not line.strip():
-                    line = next(inputfile)
-
-                charges = []
-                while line.strip():
-                    ch = float(line.split()[-1])
-                    charges.append(ch)
-                    line = next(inputfile)
-                self.atomcharges[pop_type.lower()] = charges
-
-        # This is for the older conventional MP2 code in 4.0b5.
-        mp_trigger = "MP2 Total Energy (a.u.)"
-        if line.strip()[:len(mp_trigger)] == mp_trigger:
-            self.metadata["methods"].append("MP2")
-            mpenergy = utils.convertor(float(line.split()[-1]), 'hartree', 'eV')
-            if not hasattr(self, 'mpenergies'):
-                self.mpenergies = []
-            self.mpenergies.append([mpenergy])
-        # This is for the newer DF-MP2 code in 4.0.
-        if 'DF-MP2 Energies' in line:
-            while 'Total Energy' not in line:
-                line = next(inputfile)
-            mpenergy = utils.convertor(float(line.split()[3]), 'hartree', 'eV')
-            if not hasattr(self, 'mpenergies'):
-                self.mpenergies = []
-            self.mpenergies.append([mpenergy])
-
-        # Note this is just a start and needs to be modified for CCSD(T), etc.
-        ccsd_trigger = "* CCSD total energy"
-        if line.strip()[:len(ccsd_trigger)] == ccsd_trigger:
-            self.metadata["methods"].append("CCSD")
-            ccsd_energy = utils.convertor(float(line.split()[-1]), 'hartree', 'eV')
-            if not hasattr(self, "ccenergis"):
-                self.ccenergies = []
-            self.ccenergies.append(ccsd_energy)
-
-        # The geometry convergence targets and values are printed in a table, with the legends
-        # describing the convergence annotation. Probably exact slicing of the line needs
-        # to be done in order to extract the numbers correctly. If there are no values for
-        # a paritcular target it means they are not used (marked also with an 'o'), and in this case
-        # we will set a value of numpy.inf so that any value will be smaller.
-        #
-        #  ==> Convergence Check <==
-        #
-        #  Measures of convergence in internal coordinates in au.
-        #  Criteria marked as inactive (o), active & met (*), and active & unmet ( ).
-        #  ---------------------------------------------------------------------------------------------
-        #   Step     Total Energy     Delta E     MAX Force     RMS Force      MAX Disp      RMS Disp
-        #  ---------------------------------------------------------------------------------------------
-        #    Convergence Criteria    1.00e-06 *    3.00e-04 *             o    1.20e-03 *             o
-        #  ---------------------------------------------------------------------------------------------
-        #      2    -379.77675264   -7.79e-03      1.88e-02      4.37e-03 o    2.29e-02      6.76e-03 o  ~
-        #  ---------------------------------------------------------------------------------------------
-        #
-        if (self.section == "Convergence Check") and line.strip() == "==> Convergence Check <==":
-
-            self.skip_lines(inputfile, ['b', 'units', 'comment', 'dash+tilde', 'header', 'dash+tilde'])
-
-            # These are the position in the line at which numbers should start.
-            starts = [27, 41, 55, 69, 83]
-
-            criteria = next(inputfile)
-            geotargets = []
-            for istart in starts:
-                if criteria[istart:istart+9].strip():
-                    geotargets.append(float(criteria[istart:istart+9]))
-                else:
-                    geotargets.append(numpy.inf)
-
-            self.skip_line(inputfile, 'dashes')
-
-            values = next(inputfile)
-            geovalues = []
-            for istart in starts:
-                if values[istart:istart+9].strip():
-                    geovalues.append(float(values[istart:istart+9]))
-
-            if not hasattr(self, "optstatus"):
-                self.optstatus = []
-            self.optstatus.append(data.ccData.OPT_NEW)
-
-            # This assertion may be too restrictive, but we haven't seen the geotargets change.
-            # If such an example comes up, update the value since we're interested in the last ones.
-            if not hasattr(self, 'geotargets'):
-                self.geotargets = geotargets
-            else:
-                assert self.geotargets == geotargets
-
-            if not hasattr(self, 'geovalues'):
-                self.geovalues = []
-            self.geovalues.append(geovalues)
-
-        # This message signals a converged optimization, in which case we want
-        # to append the index for this step to optdone, which should be equal
-        # to the number of geovalues gathered so far.
-        if "Optimization is complete!" in line:
-
-            # This is a workaround for Psi4.0/sample_opt-irc-2.out;
-            # IRC calculations currently aren't parsed properly for
-            # optimization parameters.
-            if hasattr(self, 'geovalues'):
-
-                if not hasattr(self, 'optdone'):
-                    self.optdone = []
-                self.optdone.append(len(self.geovalues))
-
-                assert hasattr(self, "optstatus") and len(self.optstatus) > 0
-                self.optstatus[-1] = data.ccData.OPT_DONE
-
-        # This message means that optimization has stopped for some reason, but we
-        # still want optdone to exist in this case, although it will be an empty list.
-        if line.strip() == "Optimizer: Did not converge!":
-            if not hasattr(self, 'optdone'):
-                self.optdone = []
-
-            assert hasattr(self, "optstatus") and len(self.optstatus) > 0
-            self.optstatus[-1] = data.ccData.OPT_UNCONVERGED
-
-        # The reference point at which properties are evaluated in Psi4 is explicitely stated,
-        # so we can save it for later. It is not, however, a part of the Properties section,
-        # but it appears before it and also in other places where properies that might depend
-        # on it are printed.
-        #
-        # Properties will be evaluated at   0.000000,   0.000000,   0.000000 Bohr
-        #
-        if (self.version == 4) and ("Properties will be evaluated at" in line.strip()):
-            self.origin = numpy.array([float(x.strip(',')) for x in line.split()[-4:-1]])
-            assert line.split()[-1] == "Bohr"
-            self.origin = utils.convertor(self.origin, 'bohr', 'Angstrom')
-
-        # The properties section print the molecular dipole moment:
-        #
-        #  ==> Properties <==
-        #
-        #
-        #Properties computed using the SCF density density matrix
-        #  Nuclear Dipole Moment: (a.u.)
-        #     X:     0.0000      Y:     0.0000      Z:     0.0000
-        #
-        #  Electronic Dipole Moment: (a.u.)
-        #     X:     0.0000      Y:     0.0000      Z:     0.0000
-        #
-        #  Dipole Moment: (a.u.)
-        #     X:     0.0000      Y:     0.0000      Z:     0.0000     Total:     0.0000
-        #
-        if (self.section == "Properties") and line.strip() == "Dipole Moment: (a.u.)":
-
-            line = next(inputfile)
-            dipole = numpy.array([float(line.split()[1]), float(line.split()[3]), float(line.split()[5])])
-            dipole = utils.convertor(dipole, "ebohr", "Debye")
-
-            if not hasattr(self, 'moments'):
-                # Old versions of Psi4 don't print the origin; assume
-                # it's at zero.
-                if not hasattr(self, 'origin'):
-                    self.origin = numpy.array([0.0, 0.0, 0.0])
-                self.moments = [self.origin, dipole]
-            else:
-                try:
-                    assert numpy.all(self.moments[1] == dipole)
-                except AssertionError:
-                    self.logger.warning('Overwriting previous multipole moments with new values')
-                    self.logger.warning('This could be from post-HF properties or geometry optimization')
-                    self.moments = [self.origin, dipole]
-
-        # Higher multipole moments are printed separately, on demand, in lexicographical order.
-        #
-        # Multipole Moments:
-        #
-        # ------------------------------------------------------------------------------------
-        #     Multipole             Electric (a.u.)       Nuclear  (a.u.)        Total (a.u.)
-        # ------------------------------------------------------------------------------------
-        #
-        # L = 1.  Multiply by 2.5417462300 to convert to Debye
-        # Dipole X            :          0.0000000            0.0000000            0.0000000
-        # Dipole Y            :          0.0000000            0.0000000            0.0000000
-        # Dipole Z            :          0.0000000            0.0000000            0.0000000
-        #
-        # L = 2.  Multiply by 1.3450341749 to convert to Debye.ang
-        # Quadrupole XX       :      -1535.8888701         1496.8839996          -39.0048704
-        # Quadrupole XY       :        -11.5262958           11.4580038           -0.0682920
-        # ...
-        #
-        if line.strip() == "Multipole Moments:":
-
-            self.skip_lines(inputfile, ['b', 'd', 'header', 'd', 'b'])
-
-            # The reference used here should have been printed somewhere
-            # before the properties and parsed above.
-            moments = [self.origin]
-
-            line = next(inputfile)
-            while "----------" not in line.strip():
-
-                rank = int(line.split()[2].strip('.'))
-
-                multipole = []
-                line = next(inputfile)
-                while line.strip():
-
-                    value = float(line.split()[-1])
-                    fromunits = "ebohr" + (rank > 1)*("%i" % rank)
-                    tounits = "Debye" + (rank > 1)*".ang" + (rank > 2)*("%i" % (rank-1))
-                    value = utils.convertor(value, fromunits, tounits)
-                    multipole.append(value)
-
-                    line = next(inputfile)
-
-                multipole = numpy.array(multipole)
-                moments.append(multipole)
-                line = next(inputfile)
-
-            if not hasattr(self, 'moments'):
-                self.moments = moments
-            else:
-                for im, m in enumerate(moments):
-                    if len(self.moments) <= im:
-                        self.moments.append(m)
-                    else:
-                        assert numpy.allclose(self.moments[im], m, atol=1.0e4)
-
-        # We can also get some higher moments in Psi3, although here the dipole is not printed
-        # separately and the order is not lexicographical. However, the numbers seem
-        # kind of strange -- the quadrupole seems to be traceless, although I'm not sure
-        # whether the standard transformation has been used. So, until we know what kind
-        # of moment these are and how to make them raw again, we will only parse the dipole.
-        #
-        # --------------------------------------------------------------
-        #                *** Electric multipole moments ***
-        # --------------------------------------------------------------
-        #
-        #  CAUTION : The system has non-vanishing dipole moment, therefore
-        #    quadrupole and higher moments depend on the reference point.
-        #
-        # -Coordinates of the reference point (a.u.) :
-        #           x                     y                     z
-        #  --------------------  --------------------  --------------------
-        #          0.0000000000          0.0000000000          0.0000000000
-        #
-        # -Electric dipole moment (expectation values) :
-        #
-        #    mu(X)  =  -0.00000 D  =  -1.26132433e-43 C*m  =  -0.00000000 a.u.
-        #    mu(Y)  =   0.00000 D  =   3.97987832e-44 C*m  =   0.00000000 a.u.
-        #    mu(Z)  =   0.00000 D  =   0.00000000e+00 C*m  =   0.00000000 a.u.
-        #    |mu|   =   0.00000 D  =   1.32262368e-43 C*m  =   0.00000000 a.u.
-        #
-        # -Components of electric quadrupole moment (expectation values) (a.u.) :
-        #
-        #     Q(XX) =   10.62340220   Q(YY) =    1.11816843   Q(ZZ) =  -11.74157063
-        #     Q(XY) =    3.64633112   Q(XZ) =    0.00000000   Q(YZ) =    0.00000000
-        #
-        if (self.version == 3) and line.strip() == "*** Electric multipole moments ***":
-
-            self.skip_lines(inputfile, ['d', 'b', 'caution1', 'caution2', 'b'])
-
-            coordinates = next(inputfile)
-            assert coordinates.split()[-2] == "(a.u.)"
-            self.skip_lines(inputfile, ['xyz', 'd'])
-            line = next(inputfile)
-            self.origin = numpy.array([float(x) for x in line.split()])
-            self.origin = utils.convertor(self.origin, 'bohr', 'Angstrom')
-
-            self.skip_line(inputfile, "blank")
-            line = next(inputfile)
-            assert "Electric dipole moment" in line
-            self.skip_line(inputfile, "blank")
-
-            # Make sure to use the column that has the value in Debyes.
-            dipole = []
-            for i in range(3):
-                line = next(inputfile)
-                dipole.append(float(line.split()[2]))
-
-            if not hasattr(self, 'moments'):
-                self.moments = [self.origin, dipole]
-            else:
-                assert self.moments[1] == dipole
-
-        ## Harmonic frequencies.
-
-        # -------------------------------------------------------------
-
-        #   Computing second-derivative from gradients using projected,
-        #   symmetry-adapted, cartesian coordinates (fd_freq_1).
-
-        #   74 gradients passed in, including the reference geometry.
-        #   Generating complete list of displacements from unique ones.
-
-        #       Operation 2 takes plus displacements of irrep Bg to minus ones.
-        #       Operation 3 takes plus displacements of irrep Au to minus ones.
-        #       Operation 2 takes plus displacements of irrep Bu to minus ones.
-
-        #         Irrep      Harmonic Frequency
-        #                         (cm-1)
-        #       -----------------------------------------------
-        #            Au          137.2883
-        if line.strip() == 'Irrep      Harmonic Frequency':
-
-            vibsyms = []
-            vibfreqs = []
-
-            self.skip_lines(inputfile, ['(cm-1)', 'dashes'])
-
-            ## The first section contains the symmetry of each normal
-            ## mode and its frequency.
-            line = next(inputfile)
-            while '---' not in line:
-                chomp = line.split()
-                vibsym = chomp[0]
-                vibfreq = Psi.parse_vibfreq(chomp[1])
-                vibsyms.append(vibsym)
-                vibfreqs.append(vibfreq)
-                line = next(inputfile)
-
-            self.set_attribute('vibsyms', vibsyms)
-            self.set_attribute('vibfreqs', vibfreqs)
-
-            line = next(inputfile)
-            assert line.strip() == ''
-            line = next(inputfile)
-            assert 'Normal Modes' in line
-            line = next(inputfile)
-            assert 'Molecular mass is' in line
-            if hasattr(self, 'atommasses'):
-                assert abs(float(line.split()[3]) - sum(self.atommasses)) < 1.0e-4
-            line = next(inputfile)
-            assert line.strip() == 'Frequencies in cm^-1; force constants in au.'
-            line = next(inputfile)
-            assert line.strip() == ''
-            line = next(inputfile)
-
-            ## The second section contains the frequency, force
-            ## constant, and displacement for each normal mode, along
-            ## with the atomic masses.
-
-            #       Normal Modes (non-mass-weighted).
-            #       Molecular mass is  130.07825 amu.
-            #       Frequencies in cm^-1; force constants in au.
-
-            #  Frequency:        137.29
-            #  Force constant:   0.0007
-            #            X       Y       Z           mass
-            # C      0.000   0.000   0.050      12.000000
-            # C      0.000   0.000   0.050      12.000000
-            for vibfreq in self.vibfreqs:
-                _vibfreq = Psi.parse_vibfreq(line[13:].strip())
-                assert abs(vibfreq - _vibfreq) < 1.0e-2
-                line = next(inputfile)
-                # Can't do anything with this for now.
-                assert 'Force constant:' in line
-                line = next(inputfile)
-                assert 'X       Y       Z           mass' in line
-                line = next(inputfile)
-                if not hasattr(self, 'vibdisps'):
-                    self.vibdisps = []
-                normal_mode_disps = []
-                # for k in range(self.natom):
-                while line.strip():
-                    chomp = line.split()
-                    # Do nothing with this for now.
-                    atomsym = chomp[0]
-                    atomcoords = [float(x) for x in chomp[1:4]]
-                    # Do nothing with this for now.
-                    atommass = float(chomp[4])
-                    normal_mode_disps.append(atomcoords)
-                    line = next(inputfile)
-                self.vibdisps.append(normal_mode_disps)
-                line = next(inputfile)
-
-    def _parse_mosyms_moenergies(self, inputfile, spinidx):
-        """Parse molecular orbital symmetries and energies from the
-        'Post-Iterations' section.
-        """
-        line = next(inputfile)
-        while line.strip():
-            for i in range(len(line.split()) // 2):
-                self.mosyms[spinidx].append(line.split()[i*2][-2:])
-                moenergy = utils.convertor(float(line.split()[i*2+1]), "hartree", "eV")
-                self.moenergies[spinidx].append(moenergy)
-            line = next(inputfile)
-        return
-
-    @staticmethod
-    def parse_vibfreq(vibfreq):
-        """Imaginary frequencies are printed as '12.34i', rather than
-        '-12.34'.
-        """
-        is_imag = vibfreq[-1] == 'i'
-        if is_imag:
-            return -float(vibfreq[:-1])
-        else:
-            return float(vibfreq)
-
-
-if __name__ == "__main__":
-    import doctest, psiparser
-    doctest.testmod(psiparser, verbose=False)
+# -*- coding: utf-8 -*-
+#
+# This file is part of cclib (http://cclib.github.io), a library for parsing
+# and interpreting the results of computational chemistry packages.
+#
+# Copyright (C) 2008-2016, the cclib development team
+#
+# The library is free software, distributed under the terms of
+# the GNU Lesser General Public version 2.1 or later. You should have
+# received a copy of the license along with cclib. You can also access
+# the full license online at http://www.gnu.org/copyleft/lgpl.html.
+
+"""Parser for Psi3 and Psi4 output files"""
+
+
+import re
+
+import numpy
+
+from . import data
+from . import logfileparser
+from . import utils
+
+
+class Psi(logfileparser.Logfile):
+    """A Psi log file."""
+
+    def __init__(self, *args, **kwargs):
+
+        # Call the __init__ method of the superclass
+        super(Psi, self).__init__(logname="Psi", *args, **kwargs)
+        if not hasattr(self, "metadata"):
+            self.metadata = {}
+            self.metadata["package"] = self.logname
+
+    def __str__(self):
+        """Return a string representation of the object."""
+        return "Psi log file %s" % (self.filename)
+
+    def __repr__(self):
+        """Return a representation of the object."""
+        return 'Psi("%s")' % (self.filename)
+
+    def before_parsing(self):
+
+        # There are some major differences between the output of Psi3 and Psi4,
+        # so it will be useful to register which one we are dealing with.
+        self.version = None
+
+        # Early beta versions of Psi4 normalize basis function
+        # coefficients when printing.
+        self.version_4_beta = False
+
+        # This is just used to track which part of the output we are in for Psi4,
+        # with changes triggered by ==> things like this <== (Psi3 does not have this)
+        self.section = None
+
+        self.metadata['methods'] = []
+
+
+    def after_parsing(self):
+
+        # Newer versions of Psi4 don't explicitly print the number of atoms.
+        if not hasattr(self, 'natom'):
+            if hasattr(self, 'atomnos'):
+                self.set_attribute('natom', len(self.atomnos))
+
+    def normalisesym(self, label):
+        """Use standard symmetry labels instead of Psi labels."""
+        # Psi uses the correct labels.
+        return label
+
+    def extract(self, inputfile, line):
+        """Extract information from the file object inputfile."""
+
+        # The version should always be detected.
+        if "PSI3: An Open-Source Ab Initio" in line:
+            self.version = 3
+        if "PSI4: An Open-Source Ab Initio".lower() in line.lower():
+            self.version = 4
+            # A more detailed version (minor and patch level) appears
+            # on the next line.
+            line = next(inputfile)
+            # Keep track of early versions of Psi4.
+            if "beta" in line:
+                self.version_4_beta = True
+        self.metadata["package_version"] = self.version
+
+        # This will automatically change the section attribute for Psi4, when encountering
+        # a line that <== looks like this ==>, to whatever is in between.
+        if (line.strip()[:3] == "==>") and (line.strip()[-3:] == "<=="):
+            self.section = line.strip()[4:-4]
+            if self.section == "DFT Potential":
+                self.metadata["methods"].append("DFT")
+
+        # Determine whether or not the reference wavefunction is
+        # restricted, unrestricted, or restricted open-shell.
+        if line.strip() == "SCF":
+            self.skip_line(inputfile, 'author list')
+            line = next(inputfile)
+            self.reference = line.split()[0]
+            # Work with a complex reference as if it's real.
+            if self.reference[0] == 'C':
+                self.reference = self.reference[1:]
+
+        # Psi3 prints the coordinates in several configurations, and we will parse the
+        # the canonical coordinates system in Angstroms as the first coordinate set,
+        # although it is actually somewhere later in the input, after basis set, etc.
+        # We can also get or verify the number of atoms and atomic numbers from this block.
+        if (self.version == 3) and (line.strip() == "-Geometry in the canonical coordinate system (Angstrom):"):
+
+            self.skip_lines(inputfile, ['header', 'd'])
+
+            coords = []
+            numbers = []
+            line = next(inputfile)
+            while line.strip():
+
+                tokens = line.split()
+
+                element = tokens[0]
+                numbers.append(self.table.number[element])
+
+                x = float(tokens[1])
+                y = float(tokens[2])
+                z = float(tokens[3])
+                coords.append([x, y, z])
+
+                line = next(inputfile)
+
+            self.set_attribute('natom', len(coords))
+            self.set_attribute('atomnos', numbers)
+
+            if not hasattr(self, 'atomcoords'):
+                self.atomcoords = []
+            self.atomcoords.append(coords)
+
+        #  ==> Geometry <==
+        #
+        #    Molecular point group: c2h
+        #    Full point group: C2h
+        #
+        #    Geometry (in Angstrom), charge = 0, multiplicity = 1:
+        #
+        #       Center              X                  Y                   Z
+        #    ------------   -----------------  -----------------  -----------------
+        #           C         -1.415253322400     0.230221785400     0.000000000000
+        #           C          1.415253322400    -0.230221785400     0.000000000000
+        # ...
+        #
+        if (self.section == "Geometry") and ("Geometry (in Angstrom), charge" in line):
+
+            assert line.split()[3] == "charge"
+            charge = int(line.split()[5].strip(','))
+            self.set_attribute('charge', charge)
+
+            assert line.split()[6] == "multiplicity"
+            mult = int(line.split()[8].strip(':'))
+            self.set_attribute('mult', mult)
+
+            self.skip_line(inputfile, "blank")
+            line = next(inputfile)
+
+            # Usually there is the header and dashes, but, for example, the coordinates
+            # printed when a geometry optimization finishes do not have it.
+            if line.split()[0] == "Center":
+                self.skip_line(inputfile, "dashes")
+                line = next(inputfile)
+
+            elements = []
+            coords = []
+            atommasses = []
+            while line.strip():
+                chomp = line.split()
+                el, x, y, z = chomp[:4]
+                if len(el) > 1:
+                    el = el[0] + el[1:].lower()
+                elements.append(el)
+                coords.append([float(x), float(y), float(z)])
+                # Newer versions of Psi4 print atomic masses.
+                if len(chomp) == 5:
+                    atommasses.append(float(chomp[4]))
+                line = next(inputfile)
+
+            # The 0 is to handle the presence of ghost atoms.
+            self.set_attribute('atomnos', [self.table.number.get(el, 0) for el in elements])
+
+            if not hasattr(self, 'atomcoords'):
+                self.atomcoords = []
+
+            # This condition discards any repeated coordinates that Psi print. For example,
+            # geometry optimizations will print the coordinates at the beginning of and SCF
+            # section and also at the start of the gradient calculation.
+            if len(self.atomcoords) == 0 or self.atomcoords[-1] != coords:
+                self.atomcoords.append(coords)
+
+            if len(atommasses) > 0:
+                if not hasattr(self, 'atommasses'):
+                    self.atommasses = atommasses
+
+        # In Psi3 there are these two helpful sections.
+        if (self.version == 3) and (line.strip() == '-SYMMETRY INFORMATION:'):
+            line = next(inputfile)
+            while line.strip():
+                if "Number of atoms" in line:
+                    self.set_attribute('natom', int(line.split()[-1]))
+                line = next(inputfile)
+        if (self.version == 3) and (line.strip() == "-BASIS SET INFORMATION:"):
+            line = next(inputfile)
+            while line.strip():
+                if "Number of SO" in line:
+                    self.set_attribute('nbasis', int(line.split()[-1]))
+                line = next(inputfile)
+
+        # Psi4 repeats the charge and multiplicity after the geometry.
+        if (self.section == "Geometry") and (line[2:16].lower() == "charge       ="):
+            charge = int(line.split()[-1])
+            self.set_attribute('charge', charge)
+        if (self.section == "Geometry") and (line[2:16].lower() == "multiplicity ="):
+            mult = int(line.split()[-1])
+            self.set_attribute('mult', mult)
+
+        # In Psi3, the section with the contraction scheme can be used to infer atombasis.
+        if (self.version == 3) and line.strip() == "-Contraction Scheme:":
+
+            self.skip_lines(inputfile, ['header', 'd'])
+
+            indices = []
+            line = next(inputfile)
+            while line.strip():
+                shells = line.split('//')[-1]
+                expression = shells.strip().replace(' ', '+')
+                expression = expression.replace('s', '*1')
+                expression = expression.replace('p', '*3')
+                expression = expression.replace('d', '*6')
+                nfuncs = eval(expression)
+                if len(indices) == 0:
+                    indices.append(range(nfuncs))
+                else:
+                    start = indices[-1][-1] + 1
+                    indices.append(range(start, start+nfuncs))
+                line = next(inputfile)
+
+            self.set_attribute('atombasis', indices)
+
+        # In Psi3, the integrals program prints useful information when invoked.
+        if (self.version == 3) and (line.strip() == "CINTS: An integrals program written in C"):
+
+            self.skip_lines(inputfile, ['authors', 'd', 'b', 'b'])
+
+            line = next(inputfile)
+            assert line.strip() == "-OPTIONS:"
+            while line.strip():
+                line = next(inputfile)
+
+            line = next(inputfile)
+            assert line.strip() == "-CALCULATION CONSTANTS:"
+            while line.strip():
+                if "Number of atoms" in line:
+                    natom = int(line.split()[-1])
+                    self.set_attribute('natom', natom)
+                if "Number of symmetry orbitals" in line:
+                    nbasis = int(line.split()[-1])
+                    self.set_attribute('nbasis', nbasis)
+                line = next(inputfile)
+
+        # In Psi3, this part contains alot of important data pertaining to the SCF, but not only:
+        if (self.version == 3) and (line.strip() == "CSCF3.0: An SCF program written in C"):
+
+            self.skip_lines(inputfile, ['b', 'authors', 'b', 'd', 'b', 'mult', 'mult_comment', 'b'])
+
+            line = next(inputfile)
+            while line.strip():
+                if line.split()[0] == "multiplicity":
+                    mult = int(line.split()[-1])
+                    self.set_attribute('mult', mult)
+                if line.split()[0] == "charge":
+                    charge = int(line.split()[-1])
+                    self.set_attribute('charge', charge)
+                if line.split()[0] == "convergence":
+                    conv = float(line.split()[-1])
+                line = next(inputfile)
+
+            if not hasattr(self, 'scftargets'):
+                self.scftargets = []
+            self.scftargets.append([conv])
+
+        # The printout for Psi4 has a more obvious trigger for the SCF parameter printout.
+        if (self.section == "Algorithm") and (line.strip() == "==> Algorithm <=="):
+
+            self.skip_line(inputfile, 'blank')
+
+            line = next(inputfile)
+            while line.strip():
+                if "Energy threshold" in line:
+                    etarget = float(line.split()[-1])
+                if "Density threshold" in line:
+                    dtarget = float(line.split()[-1])
+                line = next(inputfile)
+
+            if not hasattr(self, "scftargets"):
+                self.scftargets = []
+            self.scftargets.append([etarget, dtarget])
+
+        # This section prints contraction information before the atomic basis set functions and
+        # is a good place to parse atombasis indices as well as atomnos. However, the section this line
+        # is in differs between HF and DFT outputs.
+        #
+        #  -Contraction Scheme:
+        #    Atom   Type   All Primitives // Shells:
+        #   ------ ------ --------------------------
+        #       1     C     6s 3p // 2s 1p
+        #       2     C     6s 3p // 2s 1p
+        #       3     C     6s 3p // 2s 1p
+        # ...
+        if self.section == "Primary Basis" :
+            if line[2:12] == "Basis Set:" :
+                self.metadata["basis_set"] = line.split()[2]
+
+        if (self.section == "Primary Basis" or self.section == "DFT Potential") and line.strip() == "-Contraction Scheme:":
+
+            self.skip_lines(inputfile, ['headers', 'd'])
+
+            atomnos = []
+            atombasis = []
+            atombasis_pos = 0
+            line = next(inputfile)
+            while line.strip():
+
+                element = line.split()[1]
+                if len(element) > 1:
+                    element = element[0] + element[1:].lower()
+                atomnos.append(self.table.number[element])
+
+                # To count the number of atomic orbitals for the atom, sum up the orbitals
+                # in each type of shell, times the numbers of shells. Currently, we assume
+                # the multiplier is a single digit and that there are only s and p shells,
+                # which will need to be extended later when considering larger basis sets,
+                # with corrections for the cartesian/spherical cases.
+                ao_count = 0
+                shells = line.split('//')[1].split()
+                for s in shells:
+                    count, type = s
+                    multiplier = 3*(type == 'p') or 1
+                    ao_count += multiplier*int(count)
+
+                if len(atombasis) > 0:
+                    atombasis_pos = atombasis[-1][-1] + 1
+                atombasis.append(list(range(atombasis_pos, atombasis_pos+ao_count)))
+
+                line = next(inputfile)
+
+            self.set_attribute('natom', len(atomnos))
+            self.set_attribute('atomnos', atomnos)
+            self.set_attribute('atombasis', atombasis)
+
+        # The atomic basis set is straightforward to parse, but there are some complications
+        # when symmetry is used, because in that case Psi4 only print the symmetry-unique atoms,
+        # and the list of symmetry-equivalent ones is not printed. Therefore, for simplicity here
+        # when an atomic is missing (atom indices are printed) assume the atomic orbitals of the
+        # last atom of the same element before it. This might not work if a mixture of basis sets
+        # is used somehow... but it should cover almost all cases for now.
+        #
+        # Note that Psi also print normalized coefficients (details below).
+        #
+        #  ==> AO Basis Functions <==
+        #
+        #    [ STO-3G ]
+        #    spherical
+        #    ****
+        #    C   1
+        #    S   3 1.00
+        #                        71.61683700           2.70781445
+        #                        13.04509600           2.61888016
+        # ...
+        if (self.section == "AO Basis Functions") and (line.strip() == "==> AO Basis Functions <=="):
+
+            def get_symmetry_atom_basis(gbasis):
+                """Get symmetry atom by replicating the last atom in gbasis of the same element."""
+
+                missing_index = len(gbasis)
+                missing_atomno = self.atomnos[missing_index]
+
+                ngbasis = len(gbasis)
+                last_same = ngbasis - self.atomnos[:ngbasis][::-1].index(missing_atomno) - 1
+                return gbasis[last_same]
+
+            dfact = lambda n: (n <= 0) or n * dfact(n-2)
+
+            # Early beta versions of Psi4 normalize basis function
+            # coefficients when printing.
+            if self.version_4_beta:
+                def get_normalization_factor(exp, lx, ly, lz):
+                    norm_s = (2*exp/numpy.pi)**0.75
+                    if lx + ly + lz > 0:
+                        nom = (4*exp)**((lx+ly+lz)/2.0)
+                        den = numpy.sqrt(dfact(2*lx-1) * dfact(2*ly-1) * dfact(2*lz-1))
+                        return norm_s * nom / den
+                    else:
+                        return norm_s
+            else:
+                get_normalization_factor = lambda exp, lx, ly, lz: 1
+
+            self.skip_lines(inputfile, ['b', 'basisname'])
+
+            line = next(inputfile)
+            spherical = line.strip() == "spherical"
+            if hasattr(self, 'spherical_basis'):
+                assert self.spherical_basis == spherical
+            else:
+                self.spherical_basis = spherical
+
+            gbasis = []
+            self.skip_line(inputfile, 'stars')
+            line = next(inputfile)
+            while line.strip():
+
+                element, index = line.split()
+                if len(element) > 1:
+                    element = element[0] + element[1:].lower()
+                atomno = self.table.number[element]
+                index = int(index)
+
+                # This is the code that adds missing atoms when symmetry atoms are excluded
+                # from the basis set printout. Again, this will work only if all atoms of
+                # the same element use the same basis set.
+                while index > len(gbasis) + 1:
+                    gbasis.append(get_symmetry_atom_basis(gbasis))
+
+                gbasis.append([])
+                line = next(inputfile)
+                while line.find("*") == -1:
+
+                    # The shell type and primitive count is in the first line.
+                    shell_type, nprimitives, smthg = line.split()
+                    nprimitives = int(nprimitives)
+
+                    # Get the angular momentum for this shell type.
+                    momentum = {'S': 0, 'P': 1, 'D': 2, 'F': 3, 'G': 4, 'H': 5, 'I': 6}[shell_type.upper()]
+
+                    # Read in the primitives.
+                    primitives_lines = [next(inputfile) for i in range(nprimitives)]
+                    primitives = [list(map(float, pl.split())) for pl in primitives_lines]
+
+                    # Un-normalize the coefficients. Psi prints the normalized coefficient
+                    # of the highest polynomial, namely XX for D orbitals, XXX for F, and so on.
+                    for iprim, prim in enumerate(primitives):
+                        exp, coef = prim
+                        coef = coef / get_normalization_factor(exp, momentum, 0, 0)
+                        primitives[iprim] = [exp, coef]
+
+                    primitives = [tuple(p) for p in primitives]
+                    shell = [shell_type, primitives]
+                    gbasis[-1].append(shell)
+
+                    line = next(inputfile)
+
+                line = next(inputfile)
+
+            # We will also need to add symmetry atoms that are missing from the input
+            # at the end of this block, if the symmetry atoms are last.
+            while len(gbasis) < self.natom:
+                gbasis.append(get_symmetry_atom_basis(gbasis))
+
+            self.gbasis = gbasis
+
+        # A block called 'Calculation Information' prints these before starting the SCF.
+        if (self.section == "Pre-Iterations") and ("Number of atoms" in line):
+            natom = int(line.split()[-1])
+            self.set_attribute('natom', natom)
+        if (self.section == "Pre-Iterations") and ("Number of atomic orbitals" in line):
+            nbasis = int(line.split()[-1])
+            self.set_attribute('nbasis', nbasis)
+        if (self.section == "Pre-Iterations") and ("Total" in line):
+            chomp = line.split()
+            nbasis = int(chomp[1])
+            self.set_attribute('nbasis', nbasis)
+
+        #  ==> Iterations <==
+
+        # Psi3 converges just the density elements, although it reports in the iterations
+        # changes in the energy as well as the DIIS error.
+        psi3_iterations_header = "iter       total energy        delta E         delta P          diiser"
+        if (self.version == 3) and (line.strip() == psi3_iterations_header):
+
+            if not hasattr(self, 'scfvalues'):
+                self.scfvalues = []
+            self.scfvalues.append([])
+
+            line = next(inputfile)
+            while line.strip():
+                ddensity = float(line.split()[-2])
+                self.scfvalues[-1].append([ddensity])
+                line = next(inputfile)
+
+        # Psi4 converges both the SCF energy and density elements and reports both in the
+        # iterations printout. However, the default convergence scheme involves a density-fitted
+        # algorithm for efficiency, and this is often followed by a something with exact electron
+        # repulsion integrals. In that case, there are actually two convergence cycles performed,
+        # one for the density-fitted algorithm and one for the exact one, and the iterations are
+        # printed in two blocks separated by some set-up information.
+        if (self.section == "Iterations") and (line.strip() == "==> Iterations <=="):
+
+            if not hasattr(self, 'scfvalues'):
+                self.scfvalues = []
+            scfvals = []
+
+            self.skip_lines(inputfile, ['b', 'header', 'b'])
+            line = next(inputfile)
+            # Read each SCF iteration.
+            while line.strip() != "==> Post-Iterations <==":
+                if line.strip() and line.split()[0][0] == '@':
+                    denergy = float(line.split()[4])
+                    ddensity = float(line.split()[5])
+                    scfvals.append([denergy, ddensity])
+                try:
+                    line = next(inputfile)
+                except StopIteration:
+                    self.logger.warning('File terminated before end of last SCF! Last density err: {}'.format(ddensity))
+                    break
+            self.section = "Post-Iterations"
+            self.scfvalues.append(scfvals)
+
+        # This section, from which we parse molecular orbital symmetries and
+        # orbital energies, is quite similar for both Psi3 and Psi4, and in fact
+        # the format for orbtials is the same, although the headers and spacers
+        # are a bit different. Let's try to get both parsed with one code block.
+        #
+        # Here is how the block looks like for Psi4:
+        #
+        #	Orbital Energies (a.u.)
+        #	-----------------------
+        #
+        #	Doubly Occupied:
+        #
+        #	   1Bu   -11.040586     1Ag   -11.040524     2Bu   -11.031589
+        #	   2Ag   -11.031589     3Bu   -11.028950     3Ag   -11.028820
+        # (...)
+        #	  15Ag    -0.415620     1Bg    -0.376962     2Au    -0.315126
+        #	   2Bg    -0.278361     3Bg    -0.222189
+        #
+        #	Virtual:
+        #
+        #	   3Au     0.198995     4Au     0.268517     4Bg     0.308826
+        #	   5Au     0.397078     5Bg     0.521759    16Ag     0.565017
+        # (...)
+        #	  24Ag     0.990287    24Bu     1.027266    25Ag     1.107702
+        #	  25Bu     1.124938
+        #
+        # The case is different in the trigger string.
+        if "orbital energies (a.u.)" in line.lower():
+
+            # If this is Psi4, we will be in the appropriate section.
+            assert (self.version == 3) or (self.section == "Post-Iterations")
+
+            self.moenergies = [[]]
+            self.mosyms = [[]]
+
+            # Psi4 has dashes under the trigger line, but Psi3 did not.
+            if self.version == 4:
+                self.skip_line(inputfile, 'dashes')
+            self.skip_line(inputfile, 'blank')
+
+            # Both versions have this case-insensitive substring.
+            occupied = next(inputfile)
+            if self.reference[0:2] == 'RO' or self.reference[0:1] == 'R':
+                assert 'doubly occupied' in occupied.lower()
+            elif self.reference[0:1] == 'U':
+                assert 'alpha occupied' in occupied.lower()
+
+            # Psi4 now has a blank line, Psi3 does not.
+            if self.version == 4:
+                self.skip_line(inputfile, 'blank')
+
+            # Parse the occupied MO symmetries and energies.
+            self._parse_mosyms_moenergies(inputfile, 0)
+
+            # The last orbital energy here represents the HOMO.
+            self.homos = [len(self.moenergies[0])-1]
+            # For a restricted open-shell calculation, this is the
+            # beta HOMO, and we assume the singly-occupied orbitals
+            # are all alpha, which are handled next.
+            if self.reference[0:2] == 'RO':
+                self.homos.append(self.homos[0])
+
+            # Different numbers of blank lines in Psi3 and Psi4.
+            if self.version == 3:
+                self.skip_line(inputfile, 'blank')
+
+            unoccupied = next(inputfile)
+            if self.reference[0:2] == 'RO':
+                assert unoccupied.strip() == 'Singly Occupied:'
+            elif self.reference[0:1] == 'R':
+                # The header for virtual orbitals is different for
+                # Psi3 and Psi4.
+                if self.version == 3:
+                    assert unoccupied.strip() == 'Unoccupied orbitals'
+                else:
+                    assert unoccupied.strip() == 'Virtual:'
+            elif self.reference[0:1] == 'U':
+                assert unoccupied.strip() == 'Alpha Virtual:'
+
+            # Psi4 now has a blank line, Psi3 does not.
+            if self.version == 4:
+                self.skip_line(inputfile, 'blank')
+
+            # Parse the unoccupied MO symmetries and energies.
+            self._parse_mosyms_moenergies(inputfile, 0)
+
+            # Here is where we handle the Beta or Singly occupied orbitals.
+            if self.reference[0:1] == 'U':
+                self.mosyms.append([])
+                self.moenergies.append([])
+                line = next(inputfile)
+                assert line.strip() == 'Beta Occupied:'
+                self.skip_line(inputfile, 'blank')
+                self._parse_mosyms_moenergies(inputfile, 1)
+                self.homos.append(len(self.moenergies[1])-1)
+                line = next(inputfile)
+                assert line.strip() == 'Beta Virtual:'
+                self.skip_line(inputfile, 'blank')
+                self._parse_mosyms_moenergies(inputfile, 1)
+            elif self.reference[0:2] == 'RO':
+                line = next(inputfile)
+                assert line.strip() == 'Virtual:'
+                self.skip_line(inputfile, 'blank')
+                self._parse_mosyms_moenergies(inputfile, 0)
+
+            if self.version == 4:
+                line = next(inputfile)
+                assert line.strip() == 'Final Occupation by Irrep:'
+                line = next(inputfile)
+                irreps = line.split()
+                line = next(inputfile)
+                tokens = line.split()
+                assert tokens[0] == 'DOCC'
+                docc = sum([int(x.replace(',', '')) for x in tokens[2:-1]])
+                line = next(inputfile)
+                if line.strip():
+                    tokens = line.split()
+                    assert tokens[0] in ('SOCC', 'NA')
+                    socc = sum([int(x.replace(',', '')) for x in tokens[2:-1]])
+                    # Fix up the restricted open-shell alpha HOMO.
+                    if self.reference[0:2] == 'RO':
+                        self.homos[0] += socc
+
+        # Both Psi3 and Psi4 print the final SCF energy right after the orbital energies,
+        # but the label is different. Psi4 also does DFT, and the label is also different in that case.
+        if (self.version == 3 and "* SCF total energy" in line) or \
+           (self.section == "Post-Iterations" and "Final Energy:" in line):
+            if self.version == 3:
+                e = float(line.split()[-1])
+            else:
+                e = float(line.split()[3])
+            if not hasattr(self, 'scfenergies'):
+                self.scfenergies = []
+            self.scfenergies.append(utils.convertor(e, 'hartree', 'eV'))
+
+        #  ==> Molecular Orbitals <==
+        #
+        #                 1            2            3            4            5
+        #
+        #    1    0.7014827    0.7015412    0.0096801    0.0100168    0.0016438
+        #    2    0.0252630    0.0251793   -0.0037890   -0.0037346    0.0016447
+        # ...
+        #   59    0.0000133   -0.0000067    0.0000005   -0.0047455   -0.0047455
+        #   60    0.0000133    0.0000067    0.0000005    0.0047455   -0.0047455
+        #
+        # Ene   -11.0288198  -11.0286067  -11.0285837  -11.0174766  -11.0174764
+        # Sym            Ag           Bu           Ag           Bu           Ag
+        # Occ             2            2            2            2            2
+        #
+        #
+        #                11           12           13           14           15
+        #
+        #    1    0.1066946    0.1012709    0.0029709    0.0120562    0.1002765
+        #    2   -0.2753689   -0.2708037   -0.0102079   -0.0329973   -0.2790813
+        # ...
+        #
+        if (self.section) and ("Molecular Orbitals" in self.section) \
+           and ("Molecular Orbitals" in line):
+
+            self.skip_line(inputfile, 'blank')
+
+            mocoeffs = []
+            indices = next(inputfile)
+            while indices.strip():
+
+                if indices[:3] == '***':
+                    break
+
+                indices = [int(i) for i in indices.split()]
+
+                if len(mocoeffs) < indices[-1]:
+                    for i in range(len(indices)):
+                        mocoeffs.append([])
+                else:
+                    assert len(mocoeffs) == indices[-1]
+
+                self.skip_line(inputfile, 'blank')
+
+                line = next(inputfile)
+                while line.strip():
+                    iao = int(line.split()[0])
+                    coeffs = [float(c) for c in line.split()[1:]]
+                    for i, c in enumerate(coeffs):
+                        mocoeffs[indices[i]-1].append(c)
+                    line = next(inputfile)
+
+                energies = next(inputfile)
+                symmetries = next(inputfile)
+                occupancies = next(inputfile)
+
+                self.skip_lines(inputfile, ['b', 'b'])
+                indices = next(inputfile)
+
+            if not hasattr(self, 'mocoeffs'):
+                self.mocoeffs = []
+            self.mocoeffs.append(mocoeffs)
+
+        # The formats for Mulliken and Lowdin atomic charges are the same, just with
+        # the name changes, so use the same code for both.
+        #
+        # Properties computed using the SCF density density matrix
+        #   Mulliken Charges: (a.u.)
+        #    Center  Symbol    Alpha    Beta     Spin     Total
+        #        1     C     2.99909  2.99909  0.00000  0.00182
+        #        2     C     2.99909  2.99909  0.00000  0.00182
+        # ...
+        for pop_type in ["Mulliken", "Lowdin"]:
+            if line.strip() == "%s Charges: (a.u.)" % pop_type:
+                if not hasattr(self, 'atomcharges'):
+                    self.atomcharges = {}
+                header = next(inputfile)
+
+                line = next(inputfile)
+                while not line.strip():
+                    line = next(inputfile)
+
+                charges = []
+                while line.strip():
+                    ch = float(line.split()[-1])
+                    charges.append(ch)
+                    line = next(inputfile)
+                self.atomcharges[pop_type.lower()] = charges
+
+        # This is for the older conventional MP2 code in 4.0b5.
+        mp_trigger = "MP2 Total Energy (a.u.)"
+        if line.strip()[:len(mp_trigger)] == mp_trigger:
+            self.metadata["methods"].append("MP2")
+            mpenergy = utils.convertor(float(line.split()[-1]), 'hartree', 'eV')
+            if not hasattr(self, 'mpenergies'):
+                self.mpenergies = []
+            self.mpenergies.append([mpenergy])
+        # This is for the newer DF-MP2 code in 4.0.
+        if 'DF-MP2 Energies' in line:
+            while 'Total Energy' not in line:
+                line = next(inputfile)
+            mpenergy = utils.convertor(float(line.split()[3]), 'hartree', 'eV')
+            if not hasattr(self, 'mpenergies'):
+                self.mpenergies = []
+            self.mpenergies.append([mpenergy])
+
+        # Note this is just a start and needs to be modified for CCSD(T), etc.
+        ccsd_trigger = "* CCSD total energy"
+        if line.strip()[:len(ccsd_trigger)] == ccsd_trigger:
+            self.metadata["methods"].append("CCSD")
+            ccsd_energy = utils.convertor(float(line.split()[-1]), 'hartree', 'eV')
+            if not hasattr(self, "ccenergis"):
+                self.ccenergies = []
+            self.ccenergies.append(ccsd_energy)
+
+        # The geometry convergence targets and values are printed in a table, with the legends
+        # describing the convergence annotation. Probably exact slicing of the line needs
+        # to be done in order to extract the numbers correctly. If there are no values for
+        # a paritcular target it means they are not used (marked also with an 'o'), and in this case
+        # we will set a value of numpy.inf so that any value will be smaller.
+        #
+        #  ==> Convergence Check <==
+        #
+        #  Measures of convergence in internal coordinates in au.
+        #  Criteria marked as inactive (o), active & met (*), and active & unmet ( ).
+        #  ---------------------------------------------------------------------------------------------
+        #   Step     Total Energy     Delta E     MAX Force     RMS Force      MAX Disp      RMS Disp
+        #  ---------------------------------------------------------------------------------------------
+        #    Convergence Criteria    1.00e-06 *    3.00e-04 *             o    1.20e-03 *             o
+        #  ---------------------------------------------------------------------------------------------
+        #      2    -379.77675264   -7.79e-03      1.88e-02      4.37e-03 o    2.29e-02      6.76e-03 o  ~
+        #  ---------------------------------------------------------------------------------------------
+        #
+        if (self.section == "Convergence Check") and line.strip() == "==> Convergence Check <==":
+
+            self.skip_lines(inputfile, ['b', 'units', 'comment', 'dash+tilde', 'header', 'dash+tilde'])
+
+            # These are the position in the line at which numbers should start.
+            starts = [27, 41, 55, 69, 83]
+
+            criteria = next(inputfile)
+            geotargets = []
+            for istart in starts:
+                if criteria[istart:istart+9].strip():
+                    geotargets.append(float(criteria[istart:istart+9]))
+                else:
+                    geotargets.append(numpy.inf)
+
+            self.skip_line(inputfile, 'dashes')
+
+            values = next(inputfile)
+            geovalues = []
+            for istart in starts:
+                if values[istart:istart+9].strip():
+                    geovalues.append(float(values[istart:istart+9]))
+
+            if not hasattr(self, "optstatus"):
+                self.optstatus = []
+            self.optstatus.append(data.ccData.OPT_NEW)
+
+            # This assertion may be too restrictive, but we haven't seen the geotargets change.
+            # If such an example comes up, update the value since we're interested in the last ones.
+            if not hasattr(self, 'geotargets'):
+                self.geotargets = geotargets
+            else:
+                assert self.geotargets == geotargets
+
+            if not hasattr(self, 'geovalues'):
+                self.geovalues = []
+            self.geovalues.append(geovalues)
+
+        # This message signals a converged optimization, in which case we want
+        # to append the index for this step to optdone, which should be equal
+        # to the number of geovalues gathered so far.
+        if "Optimization is complete!" in line:
+
+            # This is a workaround for Psi4.0/sample_opt-irc-2.out;
+            # IRC calculations currently aren't parsed properly for
+            # optimization parameters.
+            if hasattr(self, 'geovalues'):
+
+                if not hasattr(self, 'optdone'):
+                    self.optdone = []
+                self.optdone.append(len(self.geovalues))
+
+                assert hasattr(self, "optstatus") and len(self.optstatus) > 0
+                self.optstatus[-1] = data.ccData.OPT_DONE
+
+        # This message means that optimization has stopped for some reason, but we
+        # still want optdone to exist in this case, although it will be an empty list.
+        if line.strip() == "Optimizer: Did not converge!":
+            if not hasattr(self, 'optdone'):
+                self.optdone = []
+
+            assert hasattr(self, "optstatus") and len(self.optstatus) > 0
+            self.optstatus[-1] = data.ccData.OPT_UNCONVERGED
+
+        # The reference point at which properties are evaluated in Psi4 is explicitely stated,
+        # so we can save it for later. It is not, however, a part of the Properties section,
+        # but it appears before it and also in other places where properies that might depend
+        # on it are printed.
+        #
+        # Properties will be evaluated at   0.000000,   0.000000,   0.000000 Bohr
+        #
+        if (self.version == 4) and ("Properties will be evaluated at" in line.strip()):
+            self.origin = numpy.array([float(x.strip(',')) for x in line.split()[-4:-1]])
+            assert line.split()[-1] == "Bohr"
+            self.origin = utils.convertor(self.origin, 'bohr', 'Angstrom')
+
+        # The properties section print the molecular dipole moment:
+        #
+        #  ==> Properties <==
+        #
+        #
+        #Properties computed using the SCF density density matrix
+        #  Nuclear Dipole Moment: (a.u.)
+        #     X:     0.0000      Y:     0.0000      Z:     0.0000
+        #
+        #  Electronic Dipole Moment: (a.u.)
+        #     X:     0.0000      Y:     0.0000      Z:     0.0000
+        #
+        #  Dipole Moment: (a.u.)
+        #     X:     0.0000      Y:     0.0000      Z:     0.0000     Total:     0.0000
+        #
+        if (self.section == "Properties") and line.strip() == "Dipole Moment: (a.u.)":
+
+            line = next(inputfile)
+            dipole = numpy.array([float(line.split()[1]), float(line.split()[3]), float(line.split()[5])])
+            dipole = utils.convertor(dipole, "ebohr", "Debye")
+
+            if not hasattr(self, 'moments'):
+                # Old versions of Psi4 don't print the origin; assume
+                # it's at zero.
+                if not hasattr(self, 'origin'):
+                    self.origin = numpy.array([0.0, 0.0, 0.0])
+                self.moments = [self.origin, dipole]
+            else:
+                try:
+                    assert numpy.all(self.moments[1] == dipole)
+                except AssertionError:
+                    self.logger.warning('Overwriting previous multipole moments with new values')
+                    self.logger.warning('This could be from post-HF properties or geometry optimization')
+                    self.moments = [self.origin, dipole]
+
+        # Higher multipole moments are printed separately, on demand, in lexicographical order.
+        #
+        # Multipole Moments:
+        #
+        # ------------------------------------------------------------------------------------
+        #     Multipole             Electric (a.u.)       Nuclear  (a.u.)        Total (a.u.)
+        # ------------------------------------------------------------------------------------
+        #
+        # L = 1.  Multiply by 2.5417462300 to convert to Debye
+        # Dipole X            :          0.0000000            0.0000000            0.0000000
+        # Dipole Y            :          0.0000000            0.0000000            0.0000000
+        # Dipole Z            :          0.0000000            0.0000000            0.0000000
+        #
+        # L = 2.  Multiply by 1.3450341749 to convert to Debye.ang
+        # Quadrupole XX       :      -1535.8888701         1496.8839996          -39.0048704
+        # Quadrupole XY       :        -11.5262958           11.4580038           -0.0682920
+        # ...
+        #
+        if line.strip() == "Multipole Moments:":
+
+            self.skip_lines(inputfile, ['b', 'd', 'header', 'd', 'b'])
+
+            # The reference used here should have been printed somewhere
+            # before the properties and parsed above.
+            moments = [self.origin]
+
+            line = next(inputfile)
+            while "----------" not in line.strip():
+
+                rank = int(line.split()[2].strip('.'))
+
+                multipole = []
+                line = next(inputfile)
+                while line.strip():
+
+                    value = float(line.split()[-1])
+                    fromunits = "ebohr" + (rank > 1)*("%i" % rank)
+                    tounits = "Debye" + (rank > 1)*".ang" + (rank > 2)*("%i" % (rank-1))
+                    value = utils.convertor(value, fromunits, tounits)
+                    multipole.append(value)
+
+                    line = next(inputfile)
+
+                multipole = numpy.array(multipole)
+                moments.append(multipole)
+                line = next(inputfile)
+
+            if not hasattr(self, 'moments'):
+                self.moments = moments
+            else:
+                for im, m in enumerate(moments):
+                    if len(self.moments) <= im:
+                        self.moments.append(m)
+                    else:
+                        assert numpy.allclose(self.moments[im], m, atol=1.0e4)
+
+        # We can also get some higher moments in Psi3, although here the dipole is not printed
+        # separately and the order is not lexicographical. However, the numbers seem
+        # kind of strange -- the quadrupole seems to be traceless, although I'm not sure
+        # whether the standard transformation has been used. So, until we know what kind
+        # of moment these are and how to make them raw again, we will only parse the dipole.
+        #
+        # --------------------------------------------------------------
+        #                *** Electric multipole moments ***
+        # --------------------------------------------------------------
+        #
+        #  CAUTION : The system has non-vanishing dipole moment, therefore
+        #    quadrupole and higher moments depend on the reference point.
+        #
+        # -Coordinates of the reference point (a.u.) :
+        #           x                     y                     z
+        #  --------------------  --------------------  --------------------
+        #          0.0000000000          0.0000000000          0.0000000000
+        #
+        # -Electric dipole moment (expectation values) :
+        #
+        #    mu(X)  =  -0.00000 D  =  -1.26132433e-43 C*m  =  -0.00000000 a.u.
+        #    mu(Y)  =   0.00000 D  =   3.97987832e-44 C*m  =   0.00000000 a.u.
+        #    mu(Z)  =   0.00000 D  =   0.00000000e+00 C*m  =   0.00000000 a.u.
+        #    |mu|   =   0.00000 D  =   1.32262368e-43 C*m  =   0.00000000 a.u.
+        #
+        # -Components of electric quadrupole moment (expectation values) (a.u.) :
+        #
+        #     Q(XX) =   10.62340220   Q(YY) =    1.11816843   Q(ZZ) =  -11.74157063
+        #     Q(XY) =    3.64633112   Q(XZ) =    0.00000000   Q(YZ) =    0.00000000
+        #
+        if (self.version == 3) and line.strip() == "*** Electric multipole moments ***":
+
+            self.skip_lines(inputfile, ['d', 'b', 'caution1', 'caution2', 'b'])
+
+            coordinates = next(inputfile)
+            assert coordinates.split()[-2] == "(a.u.)"
+            self.skip_lines(inputfile, ['xyz', 'd'])
+            line = next(inputfile)
+            self.origin = numpy.array([float(x) for x in line.split()])
+            self.origin = utils.convertor(self.origin, 'bohr', 'Angstrom')
+
+            self.skip_line(inputfile, "blank")
+            line = next(inputfile)
+            assert "Electric dipole moment" in line
+            self.skip_line(inputfile, "blank")
+
+            # Make sure to use the column that has the value in Debyes.
+            dipole = []
+            for i in range(3):
+                line = next(inputfile)
+                dipole.append(float(line.split()[2]))
+
+            if not hasattr(self, 'moments'):
+                self.moments = [self.origin, dipole]
+            else:
+                assert self.moments[1] == dipole
+
+        ## Harmonic frequencies.
+
+        # -------------------------------------------------------------
+
+        #   Computing second-derivative from gradients using projected,
+        #   symmetry-adapted, cartesian coordinates (fd_freq_1).
+
+        #   74 gradients passed in, including the reference geometry.
+        #   Generating complete list of displacements from unique ones.
+
+        #       Operation 2 takes plus displacements of irrep Bg to minus ones.
+        #       Operation 3 takes plus displacements of irrep Au to minus ones.
+        #       Operation 2 takes plus displacements of irrep Bu to minus ones.
+
+        #         Irrep      Harmonic Frequency
+        #                         (cm-1)
+        #       -----------------------------------------------
+        #            Au          137.2883
+        if line.strip() == 'Irrep      Harmonic Frequency':
+
+            vibsyms = []
+            vibfreqs = []
+
+            self.skip_lines(inputfile, ['(cm-1)', 'dashes'])
+
+            ## The first section contains the symmetry of each normal
+            ## mode and its frequency.
+            line = next(inputfile)
+            while '---' not in line:
+                chomp = line.split()
+                vibsym = chomp[0]
+                vibfreq = Psi.parse_vibfreq(chomp[1])
+                vibsyms.append(vibsym)
+                vibfreqs.append(vibfreq)
+                line = next(inputfile)
+
+            self.set_attribute('vibsyms', vibsyms)
+            self.set_attribute('vibfreqs', vibfreqs)
+
+            line = next(inputfile)
+            assert line.strip() == ''
+            line = next(inputfile)
+            assert 'Normal Modes' in line
+            line = next(inputfile)
+            assert 'Molecular mass is' in line
+            if hasattr(self, 'atommasses'):
+                assert abs(float(line.split()[3]) - sum(self.atommasses)) < 1.0e-4
+            line = next(inputfile)
+            assert line.strip() == 'Frequencies in cm^-1; force constants in au.'
+            line = next(inputfile)
+            assert line.strip() == ''
+            line = next(inputfile)
+
+            ## The second section contains the frequency, force
+            ## constant, and displacement for each normal mode, along
+            ## with the atomic masses.
+
+            #       Normal Modes (non-mass-weighted).
+            #       Molecular mass is  130.07825 amu.
+            #       Frequencies in cm^-1; force constants in au.
+
+            #  Frequency:        137.29
+            #  Force constant:   0.0007
+            #            X       Y       Z           mass
+            # C      0.000   0.000   0.050      12.000000
+            # C      0.000   0.000   0.050      12.000000
+            for vibfreq in self.vibfreqs:
+                _vibfreq = Psi.parse_vibfreq(line[13:].strip())
+                assert abs(vibfreq - _vibfreq) < 1.0e-2
+                line = next(inputfile)
+                # Can't do anything with this for now.
+                assert 'Force constant:' in line
+                line = next(inputfile)
+                assert 'X       Y       Z           mass' in line
+                line = next(inputfile)
+                if not hasattr(self, 'vibdisps'):
+                    self.vibdisps = []
+                normal_mode_disps = []
+                # for k in range(self.natom):
+                while line.strip():
+                    chomp = line.split()
+                    # Do nothing with this for now.
+                    atomsym = chomp[0]
+                    atomcoords = [float(x) for x in chomp[1:4]]
+                    # Do nothing with this for now.
+                    atommass = float(chomp[4])
+                    normal_mode_disps.append(atomcoords)
+                    line = next(inputfile)
+                self.vibdisps.append(normal_mode_disps)
+                line = next(inputfile)
+
+    def _parse_mosyms_moenergies(self, inputfile, spinidx):
+        """Parse molecular orbital symmetries and energies from the
+        'Post-Iterations' section.
+        """
+        line = next(inputfile)
+        while line.strip():
+            for i in range(len(line.split()) // 2):
+                self.mosyms[spinidx].append(line.split()[i*2][-2:])
+                moenergy = utils.convertor(float(line.split()[i*2+1]), "hartree", "eV")
+                self.moenergies[spinidx].append(moenergy)
+            line = next(inputfile)
+        return
+
+    @staticmethod
+    def parse_vibfreq(vibfreq):
+        """Imaginary frequencies are printed as '12.34i', rather than
+        '-12.34'.
+        """
+        is_imag = vibfreq[-1] == 'i'
+        if is_imag:
+            return -float(vibfreq[:-1])
+        else:
+            return float(vibfreq)
+
+
+if __name__ == "__main__":
+    import doctest, psiparser
+    doctest.testmod(psiparser, verbose=False)