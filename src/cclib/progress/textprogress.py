# This file is part of cclib (http://cclib.sf.net), a library for parsing
# and interpreting the results of computational chemistry packages.
#
# Copyright (C) 2006, the cclib development team
#
# The library is free software, distributed under the terms of
# the GNU Lesser General Public version 2.1 or later. You should have
# received a copy of the license along with cclib. You can also access
# the full license online at http://www.gnu.org/copyleft/lgpl.html.

import sys


class TextProgress:

    def __init__(self):

        self.nstep = 0
        self.text = None
        self.oldprogress = 0
        self.progress = 0

    def initialize(self, nstep, text=None):

        self.nstep = float(nstep)
        self.text = text

    def update(self, step, text=None):
        """ Update the text display. Step is out of 100. """
        self.progress = step

        if self.progress/2 >= self.oldprogress/2+1 or self.text != text:
        # just went through at least an interval of ten, ie. from 39 to 41, so update

            mystr = "\r["
            prog = int(self.progress / 10)
            mystr += prog * "=" + (10-prog) * "-"
            mystr += "] %3i" % self.progress + "%"

            if text:
                mystr += "    "+text

            sys.stdout.write("\r"+70*" ")
            sys.stdout.flush()
            sys.stdout.write(mystr)
            sys.stdout.flush()
            self.oldprogress = self.progress

<<<<<<< HEAD
            if self.progress == 100 and text == "Done":
                print " "
=======
            if self.progress >= 100 and text == "Done":
                print(" ")
>>>>>>> f32901a9

        return

if __name__ == "__main__":
    # A simple example

    import logging
    from cclib.parser import ccopen

    progress = TextProgress()
    parser = ccopen(sys.argv[1], progress.update, loglevel=logging.CRITICAL)
    data = parser.parse()<|MERGE_RESOLUTION|>--- conflicted
+++ resolved
@@ -46,13 +46,8 @@
             sys.stdout.flush()
             self.oldprogress = self.progress
 
-<<<<<<< HEAD
-            if self.progress == 100 and text == "Done":
-                print " "
-=======
             if self.progress >= 100 and text == "Done":
                 print(" ")
->>>>>>> f32901a9
 
         return
 
